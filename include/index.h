--- conflicted
+++ resolved
@@ -251,18 +251,12 @@
     // with iterate_to_fixed_point.
     std::vector<uint32_t> get_init_ids();
 
-<<<<<<< HEAD
     // Calculate best medoids for filter data
     void calculate_best_medoids(const size_t num_points_to_load, const uint32_t num_candidates);
-
-    std::pair<uint32_t, uint32_t> iterate_to_fixed_point(const T *node_coords, const uint32_t Lindex,
-                                                         const std::vector<uint32_t> &init_ids,
-                                                         InMemQueryScratch<T> *scratch, bool use_filter,
-=======
+    
     // The query to use is placed in scratch->aligned_query
     std::pair<uint32_t, uint32_t> iterate_to_fixed_point(InMemQueryScratch<T> *scratch, const uint32_t Lindex,
                                                          const std::vector<uint32_t> &init_ids, bool use_filter,
->>>>>>> 38cf26d8
                                                          const std::vector<LabelT> &filters, bool search_invocation);
 
     void search_for_point_and_prune(int location, uint32_t Lindex, std::vector<uint32_t> &pruned_list,
