// Copyright (c) Microsoft Corporation. All rights reserved.
// Licensed under the MIT license.

#pragma once

#include "common_includes.h"

#ifdef EXEC_ENV_OLS
#include "aligned_file_reader.h"
#endif

#include "distance.h"
#include "locking.h"
#include "natural_number_map.h"
#include "natural_number_set.h"
#include "neighbor.h"
#include "parameters.h"
#include "utils.h"
#include "windows_customizations.h"
#include "scratch.h"
#include "in_mem_data_store.h"

#define OVERHEAD_FACTOR 1.1
#define EXPAND_IF_FULL 0
#define DEFAULT_MAXC 750

namespace diskann
{

inline double estimate_ram_usage(size_t size, uint32_t dim, uint32_t datasize, uint32_t degree)
{
    double size_of_data = ((double)size) * ROUND_UP(dim, 8) * datasize;
    double size_of_graph = ((double)size) * degree * sizeof(uint32_t) * GRAPH_SLACK_FACTOR;
    double size_of_locks = ((double)size) * sizeof(non_recursive_mutex);
    double size_of_outer_vector = ((double)size) * sizeof(ptrdiff_t);

    return OVERHEAD_FACTOR * (size_of_data + size_of_graph + size_of_locks + size_of_outer_vector);
}

struct consolidation_report
{
    enum status_code
    {
        SUCCESS = 0,
        FAIL = 1,
        LOCK_FAIL = 2,
        INCONSISTENT_COUNT_ERROR = 3
    };
    status_code _status;
    size_t _active_points, _max_points, _empty_slots, _slots_released, _delete_set_size, _num_calls_to_process_delete;
    double _time;

    consolidation_report(status_code status, size_t active_points, size_t max_points, size_t empty_slots,
                         size_t slots_released, size_t delete_set_size, size_t num_calls_to_process_delete,
                         double time_secs)
        : _status(status), _active_points(active_points), _max_points(max_points), _empty_slots(empty_slots),
          _slots_released(slots_released), _delete_set_size(delete_set_size),
          _num_calls_to_process_delete(num_calls_to_process_delete), _time(time_secs)
    {
    }
};

enum LoadStoreStratagy
{
    GraphStore,
    DataStore
};

template <typename T, typename TagT = uint32_t, typename LabelT = uint32_t> class Index
{
    /**************************************************************************
     *
     * Public functions acquire one or more of _update_lock, _consolidate_lock,
     * _tag_lock, _delete_lock before calling protected functions which DO NOT
     * acquire these locks. They might acquire locks on _locks[i]
     *
     **************************************************************************/

  public:
    // Constructor for Bulk operations and for creating the index object solely
    // for loading a prexisting index.
    DISKANN_DLLEXPORT Index(Metric m, const size_t dim, const size_t max_points = 1, const bool dynamic_index = false,
                            const bool enable_tags = false, const bool concurrent_consolidate = false,
                            const bool pq_dist_build = false, const size_t num_pq_chunks = 0,
                            const bool use_opq = false, const size_t num_frozen_pts = 0,
                            LoadStoreStratagy load_store_stratagy = DataStore);

    // Constructor for incremental index
    DISKANN_DLLEXPORT Index(Metric m, const size_t dim, const size_t max_points, const bool dynamic_index,
                            const IndexWriteParameters &indexParameters, const uint32_t initial_search_list_size,
                            const uint32_t search_threads, const bool enable_tags = false,
                            const bool concurrent_consolidate = false, const bool pq_dist_build = false,
                            const size_t num_pq_chunks = 0, const bool use_opq = false,
                            LoadStoreStratagy load_store_stratagy = DataStore);

    DISKANN_DLLEXPORT ~Index();

    // Saves graph, data, metadata and associated tags.
    DISKANN_DLLEXPORT void save(const char *filename, bool compact_before_save = false);

    // Load functions
#ifdef EXEC_ENV_OLS
    DISKANN_DLLEXPORT void load(AlignedFileReader &reader, uint32_t num_threads, uint32_t search_l);
#else
    // Reads the number of frozen points from graph's metadata file section.
    DISKANN_DLLEXPORT static size_t get_graph_num_frozen_points(const std::string &graph_file);

    DISKANN_DLLEXPORT void load(const char *index_file, uint32_t num_threads, uint32_t search_l);
#endif

    // get some private variables
    DISKANN_DLLEXPORT size_t get_num_points();
    DISKANN_DLLEXPORT size_t get_max_points();

    // Batch build from a file. Optionally pass tags vector.
    DISKANN_DLLEXPORT void build(const char *filename, const size_t num_points_to_load,
                                 IndexWriteParameters &parameters, const std::vector<TagT> &tags = std::vector<TagT>());

    // Batch build from a file. Optionally pass tags file.
    DISKANN_DLLEXPORT void build(const char *filename, const size_t num_points_to_load,
                                 IndexWriteParameters &parameters, const char *tag_filename);

    // Batch build from a data array, which must pad vectors to aligned_dim
    DISKANN_DLLEXPORT void build(const T *data, const size_t num_points_to_load, IndexWriteParameters &parameters,
                                 const std::vector<TagT> &tags);

    // Filtered Support
    DISKANN_DLLEXPORT void build_filtered_index(const char *filename, const std::string &label_file,
                                                const size_t num_points_to_load, IndexWriteParameters &parameters,
                                                const std::vector<TagT> &tags = std::vector<TagT>());

    DISKANN_DLLEXPORT void set_universal_label(const LabelT &label);

    // Get converted integer label from string to int map (_label_map)
    DISKANN_DLLEXPORT LabelT get_converted_label(const std::string &raw_label);

    // Set starting point of an index before inserting any points incrementally.
    // The data count should be equal to _num_frozen_pts * _aligned_dim.
    DISKANN_DLLEXPORT void set_start_points(const T *data, size_t data_count);
    // Set starting points to random points on a sphere of certain radius.
    // A fixed random seed can be specified for scenarios where it's important
    // to have higher consistency between index builds.
    DISKANN_DLLEXPORT void set_start_points_at_random(T radius, uint32_t random_seed = 0);

    // For FastL2 search on a static index, we interleave the data with graph
    DISKANN_DLLEXPORT void optimize_index_layout();

    // For FastL2 search on optimized layout
    DISKANN_DLLEXPORT void search_with_optimized_layout(const T *query, size_t K, size_t L, uint32_t *indices);

    // Added search overload that takes L as parameter, so that we
    // can customize L on a per-query basis without tampering with "Parameters"
    template <typename IDType>
    DISKANN_DLLEXPORT std::pair<uint32_t, uint32_t> search(const T *query, const size_t K, const uint32_t L,
                                                           IDType *indices, float *distances = nullptr);

    // Initialize space for res_vectors before calling.
    DISKANN_DLLEXPORT size_t search_with_tags(const T *query, const uint64_t K, const uint32_t L, TagT *tags,
                                              float *distances, std::vector<T *> &res_vectors);

    // Filter support search
    template <typename IndexType>
    DISKANN_DLLEXPORT std::pair<uint32_t, uint32_t> search_with_filters(const T *query, const LabelT &filter_label,
                                                                        const size_t K, const uint32_t L,
                                                                        IndexType *indices, float *distances);

    // Will fail if tag already in the index or if tag=0.
    DISKANN_DLLEXPORT int insert_point(const T *point, const TagT tag);

    // call this before issuing deletions to sets relevant flags
    DISKANN_DLLEXPORT int enable_delete();

    // Record deleted point now and restructure graph later. Return -1 if tag
    // not found, 0 if OK.
    DISKANN_DLLEXPORT int lazy_delete(const TagT &tag);

    // Record deleted points now and restructure graph later. Add to failed_tags
    // if tag not found.
    DISKANN_DLLEXPORT void lazy_delete(const std::vector<TagT> &tags, std::vector<TagT> &failed_tags);

    // Call after a series of lazy deletions
    // Returns number of live points left after consolidation
    // If _conc_consolidates is set in the ctor, then this call can be invoked
    // alongside inserts and lazy deletes, else it acquires _update_lock
    DISKANN_DLLEXPORT consolidation_report consolidate_deletes(const IndexWriteParameters &parameters);

    DISKANN_DLLEXPORT void prune_all_neighbors(const uint32_t max_degree, const uint32_t max_occlusion,
                                               const float alpha);

    DISKANN_DLLEXPORT bool is_index_saved();

    // repositions frozen points to the end of _data - if they have been moved
    // during deletion
    DISKANN_DLLEXPORT void reposition_frozen_point_to_end();
    DISKANN_DLLEXPORT void reposition_points(uint32_t old_location_start, uint32_t new_location_start,
                                             uint32_t num_locations);

    // DISKANN_DLLEXPORT void save_index_as_one_file(bool flag);

    DISKANN_DLLEXPORT void get_active_tags(tsl::robin_set<TagT> &active_tags);

    // memory should be allocated for vec before calling this function
    DISKANN_DLLEXPORT int get_vector_by_tag(TagT &tag, T *vec);

    DISKANN_DLLEXPORT void print_status();

    DISKANN_DLLEXPORT void count_nodes_at_bfs_levels();

    // This variable MUST be updated if the number of entries in the metadata
    // change.
    DISKANN_DLLEXPORT static const int METADATA_ROWS = 5;

    // ********************************
    //
    // Internals of the library
    //
    // ********************************

  protected:
    // No copy/assign.
    Index(const Index<T, TagT, LabelT> &) = delete;
    Index<T, TagT, LabelT> &operator=(const Index<T, TagT, LabelT> &) = delete;

    // Use after _data and _nd have been populated
    // Acquire exclusive _update_lock before calling
    void build_with_data_populated(IndexWriteParameters &parameters, const std::vector<TagT> &tags);

    // generates 1 frozen point that will never be deleted from the graph
    // This is not visible to the user
    void generate_frozen_point();

    // determines navigating node of the graph by calculating medoid of datafopt
    uint32_t calculate_entry_point();

    void parse_label_file(const std::string &label_file, size_t &num_pts_labels);

    std::unordered_map<std::string, LabelT> load_label_map(const std::string &map_file);

    // Returns the locations of start point and frozen points suitable for use
    // with iterate_to_fixed_point.
    std::vector<uint32_t> get_init_ids();

    std::pair<uint32_t, uint32_t> iterate_to_fixed_point(const T *node_coords, const uint32_t Lindex,
                                                         const std::vector<uint32_t> &init_ids,
                                                         InMemQueryScratch<T> *scratch, bool use_filter,
                                                         const std::vector<LabelT> &filters, bool search_invocation);

    void search_for_point_and_prune(int location, uint32_t Lindex, std::vector<uint32_t> &pruned_list,
                                    InMemQueryScratch<T> *scratch, bool use_filter = false,
                                    uint32_t filteredLindex = 0);

    void prune_neighbors(const uint32_t location, std::vector<Neighbor> &pool, std::vector<uint32_t> &pruned_list,
                         InMemQueryScratch<T> *scratch);

    void prune_neighbors(const uint32_t location, std::vector<Neighbor> &pool, const uint32_t range,
                         const uint32_t max_candidate_size, const float alpha, std::vector<uint32_t> &pruned_list,
                         InMemQueryScratch<T> *scratch);

    // Prunes candidates in @pool to a shorter list @result
    // @pool must be sorted before calling
    void occlude_list(const uint32_t location, std::vector<Neighbor> &pool, const float alpha, const uint32_t degree,
                      const uint32_t maxc, std::vector<uint32_t> &result, InMemQueryScratch<T> *scratch,
                      const tsl::robin_set<uint32_t> *const delete_set_ptr = nullptr);

    // add reverse links from all the visited nodes to node n.
    void inter_insert(uint32_t n, std::vector<uint32_t> &pruned_list, const uint32_t range,
                      InMemQueryScratch<T> *scratch);

    void inter_insert(uint32_t n, std::vector<uint32_t> &pruned_list, InMemQueryScratch<T> *scratch);

    // Acquire exclusive _update_lock before calling
    void link(IndexWriteParameters &parameters);

    // Acquire exclusive _tag_lock and _delete_lock before calling
    int reserve_location();

    // Acquire exclusive _tag_lock before calling
    size_t release_location(int location);
    size_t release_locations(const tsl::robin_set<uint32_t> &locations);

    // Resize the index when no slots are left for insertion.
    // Acquire exclusive _update_lock and _tag_lock before calling.
    void resize(size_t new_max_points);

    // Acquire unique lock on _update_lock, _consolidate_lock, _tag_lock
    // and _delete_lock before calling these functions.
    // Renumber nodes, update tag and location maps and compact the
    // graph, mode = _consolidated_order in case of lazy deletion and
    // _compacted_order in case of eager deletion
    DISKANN_DLLEXPORT void compact_data();
    DISKANN_DLLEXPORT void compact_frozen_point();

    // Remove deleted nodes from adjacency list of node loc
    // Replace removed neighbors with second order neighbors.
    // Also acquires _locks[i] for i = loc and out-neighbors of loc.
    void process_delete(const tsl::robin_set<uint32_t> &old_delete_set, size_t loc, const uint32_t range,
                        const uint32_t maxc, const float alpha, InMemQueryScratch<T> *scratch);

    void initialize_query_scratch(uint32_t num_threads, uint32_t search_l, uint32_t indexing_l, uint32_t r,
                                  uint32_t maxc, size_t dim);

    // Do not call without acquiring appropriate locks
    // call public member functions save and load to invoke these.
    DISKANN_DLLEXPORT size_t save_graph(std::string filename);
    DISKANN_DLLEXPORT size_t save_data(std::string filename);
    DISKANN_DLLEXPORT size_t save_tags(std::string filename);
    DISKANN_DLLEXPORT size_t save_delete_list(const std::string &filename);
#ifdef EXEC_ENV_OLS
    DISKANN_DLLEXPORT size_t load_graph(AlignedFileReader &reader, size_t expected_num_points);
    DISKANN_DLLEXPORT size_t load_data(AlignedFileReader &reader);
    DISKANN_DLLEXPORT size_t load_tags(AlignedFileReader &reader);
    DISKANN_DLLEXPORT size_t load_delete_set(AlignedFileReader &reader);
#else
    DISKANN_DLLEXPORT size_t load_graph(const std::string filename, size_t expected_num_points);
    DISKANN_DLLEXPORT size_t load_data(std::string filename0);
    DISKANN_DLLEXPORT size_t load_tags(const std::string tag_file_name);
    DISKANN_DLLEXPORT size_t load_delete_set(const std::string &filename);
#endif

  private:
    // Distance functions
    Metric _dist_metric = diskann::L2;
    std::shared_ptr<Distance<T>> _distance;

    // Data
    std::unique_ptr<InMemDataStore<T>> _data_store;
    char *_opt_graph = nullptr;

    // Graph related data structures
    std::vector<std::vector<uint32_t>> _final_graph;

    // Dimensions
    size_t _dim = 0;
    size_t _nd = 0;         // number of active points i.e. existing in the graph
    size_t _max_points = 0; // total number of points in given data set

<<<<<<< HEAD
    // _num_frozen_pts is the number of points which are used as initial candidates
    // when iterating to closest point(s). These are not visible externally and won't
    // be returned by search. At least 1 frozen point is needed for a dynamic index.
    // The frozen points have consecutive locations. See also _start below.
=======
    // _num_frozen_pts is the number of points which are used as initial
    // candidates when iterating to closest point(s). These are not visible
    // externally and won't be returned by search. At least 1 frozen point is
    // needed for a dynamic index. The frozen points have consecutive locations.
    // See also _start below.
>>>>>>> d2f3bd7a
    size_t _num_frozen_pts = 0;
    size_t _max_range_of_loaded_graph = 0;
    size_t _node_size;
    size_t _data_len;
    size_t _neighbor_len;

    uint32_t _max_observed_degree = 0;
    // Start point of the search. When _num_frozen_pts is greater than zero,
    // this is the location of the first frozen point. Otherwise, this is a
    // location of one of the points in index.
    uint32_t _start = 0;

    bool _has_built = false;
    bool _saturate_graph = false;
    bool _save_as_one_file = false; // plan to support in next version
    bool _dynamic_index = false;
    bool _enable_tags = false;
    bool _normalize_vecs = false; // Using normalied L2 for cosine.

    // Filter Support

    bool _filtered_index = false;
    std::vector<std::vector<LabelT>> _pts_to_labels;
    tsl::robin_set<LabelT> _labels;
    std::string _labels_file;
    std::unordered_map<LabelT, uint32_t> _label_to_medoid_id;
    std::unordered_map<uint32_t, uint32_t> _medoid_counts;
    bool _use_universal_label = false;
    LabelT _universal_label = 0;
    uint32_t _filterIndexingQueueSize;
    std::unordered_map<std::string, LabelT> _label_map;

    // Indexing parameters
    uint32_t _indexingQueueSize;
    uint32_t _indexingRange;
    uint32_t _indexingMaxC;
    float _indexingAlpha;

    // Query scratch data structures
    ConcurrentQueue<InMemQueryScratch<T> *> _query_scratch;

    // Flags for PQ based distance calculation
    bool _pq_dist = false;
    bool _use_opq = false;
    size_t _num_pq_chunks = 0;
    uint8_t *_pq_data = nullptr;
    bool _pq_generated = false;
    FixedChunkPQTable _pq_table;

    //
    // Data structures, locks and flags for dynamic indexing and tags
    //

    // lazy_delete removes entry from _location_to_tag and _tag_to_location. If
    // _location_to_tag does not resolve a location, infer that it was deleted.
    tsl::sparse_map<TagT, uint32_t> _tag_to_location;
    natural_number_map<uint32_t, TagT> _location_to_tag;

    // _empty_slots has unallocated slots and those freed by consolidate_delete.
    // _delete_set has locations marked deleted by lazy_delete. Will not be
    // immediately available for insert. consolidate_delete will release these
    // slots to _empty_slots.
    natural_number_set<uint32_t> _empty_slots;
    std::unique_ptr<tsl::robin_set<uint32_t>> _delete_set;

    bool _data_compacted = true;    // true if data has been compacted
    bool _is_saved = false;         // Checking if the index is already saved.
    bool _conc_consolidate = false; // use _lock while searching

    // Acquire locks in the order below when acquiring multiple locks
    std::shared_timed_mutex // RW mutex between save/load (exclusive lock) and
        _update_lock;       // search/inserts/deletes/consolidate (shared lock)
    std::shared_timed_mutex // Ensure only one consolidate or compact_data is
        _consolidate_lock;  // ever active
    std::shared_timed_mutex // RW lock for _tag_to_location,
        _tag_lock;          // _location_to_tag, _empty_slots, _nd, _max_points
    std::shared_timed_mutex // RW Lock on _delete_set and _data_compacted
        _delete_lock;       // variable

    // Per node lock, cardinality=_max_points
    std::vector<non_recursive_mutex> _locks;

    static const float INDEX_GROWTH_FACTOR;
};
} // namespace diskann<|MERGE_RESOLUTION|>--- conflicted
+++ resolved
@@ -334,18 +334,11 @@
     size_t _nd = 0;         // number of active points i.e. existing in the graph
     size_t _max_points = 0; // total number of points in given data set
 
-<<<<<<< HEAD
-    // _num_frozen_pts is the number of points which are used as initial candidates
-    // when iterating to closest point(s). These are not visible externally and won't
-    // be returned by search. At least 1 frozen point is needed for a dynamic index.
-    // The frozen points have consecutive locations. See also _start below.
-=======
     // _num_frozen_pts is the number of points which are used as initial
     // candidates when iterating to closest point(s). These are not visible
     // externally and won't be returned by search. At least 1 frozen point is
     // needed for a dynamic index. The frozen points have consecutive locations.
     // See also _start below.
->>>>>>> d2f3bd7a
     size_t _num_frozen_pts = 0;
     size_t _max_range_of_loaded_graph = 0;
     size_t _node_size;
