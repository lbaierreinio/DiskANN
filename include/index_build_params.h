#include "common_includes.h"
#include "parameters.h"

namespace diskann
{
struct IndexFilterParams
{
  public:
    std::string save_path_prefix;
    std::string label_file;
    std::string tags_file;
    std::string universal_label;
    uint32_t filter_threshold = 0;

  private:
<<<<<<< HEAD
    IndexBuildParams(const std::string &save_path_prefix, const std::string &label_file, const std::string &tags_file,
                     const std::string &universal_label, uint32_t filter_threshold)
        : save_path_prefix(save_path_prefix), label_file(label_file), tags_file(tags_file),
          universal_label(universal_label), filter_threshold(filter_threshold)
=======
    IndexFilterParams(const std::string &save_path_prefix, const std::string &label_file,
                      const std::string &universal_label, uint32_t filter_threshold)
        : save_path_prefix(save_path_prefix), label_file(label_file), universal_label(universal_label),
          filter_threshold(filter_threshold)
>>>>>>> 15b69ba9
    {
    }

    friend class IndexFilterParamsBuilder;
};
class IndexFilterParamsBuilder
{
  public:
<<<<<<< HEAD
    IndexBuildParamsBuilder() = default;
    IndexBuildParamsBuilder(const IndexBuildParamsBuilder &) = delete;
    IndexBuildParamsBuilder &operator=(const IndexBuildParamsBuilder &) = delete;
=======
    IndexFilterParamsBuilder() = default;
>>>>>>> 15b69ba9

    IndexFilterParamsBuilder &with_save_path_prefix(const std::string &save_path_prefix)
    {
        if (save_path_prefix.empty() || save_path_prefix == "")
            throw ANNException("Error: save_path_prefix can't be empty", -1);
        this->_save_path_prefix = save_path_prefix;
        return *this;
    }

    IndexFilterParamsBuilder &with_label_file(const std::string &label_file)
    {
        this->_label_file = label_file;
        return *this;
    }

    IndexFilterParamsBuilder &with_universal_label(const std::string &univeral_label)
    {
        this->_universal_label = univeral_label;
        return *this;
    }

    IndexFilterParamsBuilder &with_filter_threshold(const std::uint32_t &filter_threshold)
    {
        this->_filter_threshold = filter_threshold;
        return *this;
    }

<<<<<<< HEAD
    IndexBuildParamsBuilder &with_tags_file(const std::string &tags_file)
    {
        this->_tags_file = tags_file;
        return *this;
    }

    IndexBuildParams build()
    {
        return IndexBuildParams(_save_path_prefix, _label_file, _tags_file, _universal_label, _filter_threshold);
    }
=======
    IndexFilterParams build()
    {
        return IndexFilterParams(_save_path_prefix, _label_file, _universal_label, _filter_threshold);
    }

    IndexFilterParamsBuilder(const IndexFilterParamsBuilder &) = delete;
    IndexFilterParamsBuilder &operator=(const IndexFilterParamsBuilder &) = delete;
>>>>>>> 15b69ba9

  private:
    std::string _save_path_prefix;
    std::string _label_file;
    std::string _tags_file;
    std::string _universal_label;
    uint32_t _filter_threshold = 0;
};
} // namespace diskann<|MERGE_RESOLUTION|>--- conflicted
+++ resolved
@@ -13,17 +13,10 @@
     uint32_t filter_threshold = 0;
 
   private:
-<<<<<<< HEAD
-    IndexBuildParams(const std::string &save_path_prefix, const std::string &label_file, const std::string &tags_file,
-                     const std::string &universal_label, uint32_t filter_threshold)
-        : save_path_prefix(save_path_prefix), label_file(label_file), tags_file(tags_file),
-          universal_label(universal_label), filter_threshold(filter_threshold)
-=======
     IndexFilterParams(const std::string &save_path_prefix, const std::string &label_file,
                       const std::string &universal_label, uint32_t filter_threshold)
         : save_path_prefix(save_path_prefix), label_file(label_file), universal_label(universal_label),
           filter_threshold(filter_threshold)
->>>>>>> 15b69ba9
     {
     }
 
@@ -32,13 +25,7 @@
 class IndexFilterParamsBuilder
 {
   public:
-<<<<<<< HEAD
-    IndexBuildParamsBuilder() = default;
-    IndexBuildParamsBuilder(const IndexBuildParamsBuilder &) = delete;
-    IndexBuildParamsBuilder &operator=(const IndexBuildParamsBuilder &) = delete;
-=======
     IndexFilterParamsBuilder() = default;
->>>>>>> 15b69ba9
 
     IndexFilterParamsBuilder &with_save_path_prefix(const std::string &save_path_prefix)
     {
@@ -66,18 +53,6 @@
         return *this;
     }
 
-<<<<<<< HEAD
-    IndexBuildParamsBuilder &with_tags_file(const std::string &tags_file)
-    {
-        this->_tags_file = tags_file;
-        return *this;
-    }
-
-    IndexBuildParams build()
-    {
-        return IndexBuildParams(_save_path_prefix, _label_file, _tags_file, _universal_label, _filter_threshold);
-    }
-=======
     IndexFilterParams build()
     {
         return IndexFilterParams(_save_path_prefix, _label_file, _universal_label, _filter_threshold);
@@ -85,7 +60,6 @@
 
     IndexFilterParamsBuilder(const IndexFilterParamsBuilder &) = delete;
     IndexFilterParamsBuilder &operator=(const IndexFilterParamsBuilder &) = delete;
->>>>>>> 15b69ba9
 
   private:
     std::string _save_path_prefix;
