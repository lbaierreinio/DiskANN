﻿// Copyright (c) Microsoft Corporation. All rights reserved.
// Licensed under the MIT license.

#pragma once
#include <fcntl.h>
#include <algorithm>
#include <errno.h>

#include <cassert>
#include <cstdlib>
#include <cstring>
#include <fstream>
#include <iostream>
#include <limits.h>

#include <string>
#include <memory>
#include <random>
#include <set>
#include <sstream>
#include <string.h>
#ifdef __APPLE__
#else
#include <malloc.h>
#endif

#ifdef _WINDOWS
#include <Windows.h>
typedef HANDLE FileHandle;
#else
#include <unistd.h>
typedef int FileHandle;
#endif

#include "distance.h"
#include "utils.h"
#include "logger.h"
#include "cached_io.h"
#include "ann_exception.h"
#include "common_includes.h"
#include "windows_customizations.h"

#ifdef EXEC_ENV_OLS
#include "content_buf.h"
#include "memory_mapped_files.h"
#endif

// taken from
// https://github.com/Microsoft/BLAS-on-flash/blob/master/include/utils.h
// round up X to the nearest multiple of Y
#define ROUND_UP(X, Y) \
  ((((uint64_t)(X) / (Y)) + ((uint64_t)(X) % (Y) != 0)) * (Y))

#define DIV_ROUND_UP(X, Y) (((uint64_t)(X) / (Y)) + ((uint64_t)(X) % (Y) != 0))

// round down X to the nearest multiple of Y
#define ROUND_DOWN(X, Y) (((uint64_t)(X) / (Y)) * (Y))

// alignment tests
#define IS_ALIGNED(X, Y) ((uint64_t)(X) % (uint64_t)(Y) == 0)
#define IS_512_ALIGNED(X) IS_ALIGNED(X, 512)
#define IS_4096_ALIGNED(X) IS_ALIGNED(X, 4096)
#define METADATA_SIZE \
  4096  // all metadata of individual sub-component files is written in first
        // 4KB for unified files

#define BUFFER_SIZE_FOR_CACHED_IO (_u64) 1024 * (_u64) 1048576

inline bool file_exists(const std::string& name, bool dirCheck = false) {
  int val;
#ifndef _WINDOWS
  struct stat buffer;
  val = stat(name.c_str(), &buffer);
#else
  // It is the 21st century but Windows API still thinks in 32-bit terms.
  // Turns out calling stat() on a file > 4GB results in errno = 132 (OVERFLOW).
  // How silly is this!? So calling _stat64()
  struct _stat64 buffer;
  val = _stat64(name.c_str(), &buffer);
#endif

  if (val != 0) {
    switch (errno) {
      case EINVAL:
        diskann::cout << "Invalid argument passed to stat()" << std::endl;
        break;
      case ENOENT:
        // file is not existing, not an issue, so we won't cout anything.
        break;
      default:
        diskann::cout << "Unexpected error in stat():" << errno << std::endl;
        break;
    }
    return false;
  } else {
    // the file entry exists. If reqd, check if this is a directory.
    return dirCheck ? buffer.st_mode & S_IFDIR : true;
  }
}

typedef uint64_t _u64;
typedef int64_t  _s64;
typedef uint32_t _u32;
typedef int32_t  _s32;
typedef uint16_t _u16;
typedef int16_t  _s16;
typedef uint8_t  _u8;
typedef int8_t   _s8;
inline void      open_file_to_write(std::ofstream&     writer,
                                    const std::string& filename) {
  writer.exceptions(std::ofstream::failbit | std::ofstream::badbit);
  if (!file_exists(filename))
    writer.open(filename, std::ios::binary | std::ios::out);
  else
    writer.open(filename, std::ios::binary | std::ios::in | std::ios::out);

  if (writer.fail()) {
    char buff[1024];
#ifdef _WINDOWS
    strerror_s(buff, 1024, errno);
#else
    strerror_r(errno, buff, 1024);
#endif
    diskann::cerr << std::string("Failed to open file") + filename +
                         " for write because " + buff
                  << std::endl;
    throw diskann::ANNException(std::string("Failed to open file ") + filename +
                                    " for write because: " + buff,
                                -1);
  }
}

inline _u64 get_file_size(const std::string& fname) {
  std::ifstream reader(fname, std::ios::binary | std::ios::ate);
  if (!reader.fail() && reader.is_open()) {
    _u64 end_pos = reader.tellg();
    reader.close();
    return end_pos;
  } else {
    diskann::cerr << "Could not open file: " << fname << std::endl;
    return 0;
  }
}

inline int delete_file(const std::string& fileName) {
  if (file_exists(fileName)) {
    auto rc = ::remove(fileName.c_str());
    if (rc != 0) {
      diskann::cerr
          << "Could not delete file: " << fileName
          << " even though it exists. This might indicate a permissions issue. "
             "If you see this message, please contact the diskann team."
          << std::endl;
    }
    return rc;
  } else {
    return 0;
  }
}

namespace diskann {
  static const size_t MAX_SIZE_OF_STREAMBUF = 2LL * 1024 * 1024 * 1024;

  enum Metric { L2 = 0, INNER_PRODUCT = 1, COSINE = 2, FAST_L2 = 3, PQ = 4 };

  inline void alloc_aligned(void** ptr, size_t size, size_t align) {
    *ptr = nullptr;
    assert(IS_ALIGNED(size, align));
#ifndef _WINDOWS
    *ptr = ::aligned_alloc(align, size);
#else
    *ptr = ::_aligned_malloc(size, align);  // note the swapped arguments!
#endif
    assert(*ptr != nullptr);
  }

  inline void realloc_aligned(void** ptr, size_t size, size_t align) {
    assert(IS_ALIGNED(size, align));
#ifdef _WINDOWS
    *ptr = ::_aligned_realloc(*ptr, size, align);
#else
    diskann::cerr << "No aligned realloc on GCC. Must malloc and mem_align, "
                     "left it out for now."
                  << std::endl;
#endif
    assert(*ptr != nullptr);
  }

  inline void check_stop(std::string arnd) {
    int brnd;
    diskann::cout << arnd << std::endl;
    std::cin >> brnd;
  }

  inline void aligned_free(void* ptr) {
    // Gopal. Must have a check here if the pointer was actually allocated by
    // _alloc_aligned
    if (ptr == nullptr) {
      return;
    }
#ifndef _WINDOWS
    free(ptr);
#else
    ::_aligned_free(ptr);
#endif
  }

  inline void GenRandom(std::mt19937& rng, unsigned* addr, unsigned size,
                        unsigned N) {
    for (unsigned i = 0; i < size; ++i) {
      addr[i] = rng() % (N - size);
    }

    std::sort(addr, addr + size);
    for (unsigned i = 1; i < size; ++i) {
      if (addr[i] <= addr[i - 1]) {
        addr[i] = addr[i - 1] + 1;
      }
    }
    unsigned off = rng() % N;
    for (unsigned i = 0; i < size; ++i) {
      addr[i] = (addr[i] + off) % N;
    }
  }

  // get_bin_metadata functions START
  inline void get_bin_metadata_impl(std::basic_istream<char>& reader,
                                    size_t& nrows, size_t& ncols,
                                    size_t offset = 0) {
    int nrows_32, ncols_32;
    reader.seekg(offset, reader.beg);
    reader.read((char*) &nrows_32, sizeof(int));
    reader.read((char*) &ncols_32, sizeof(int));
    nrows = nrows_32;
    ncols = ncols_32;
  }

#ifdef EXEC_ENV_OLS
  inline void get_bin_metadata(MemoryMappedFiles& files,
                               const std::string& bin_file, size_t& nrows,
                               size_t& ncols, size_t offset = 0) {
    diskann::cout << "Getting metadata for file: " << bin_file << std::endl;
    auto fc = files.getContent(bin_file);
    // auto                     cb = ContentBuf((char*) fc._content, fc._size);
    // std::basic_istream<char> reader(&cb);
    // get_bin_metadata_impl(reader, nrows, ncols, offset);

    int      nrows_32, ncols_32;
    int32_t* metadata_ptr = (int32_t*) ((char*) fc._content + offset);
    nrows_32 = *metadata_ptr;
    ncols_32 = *(metadata_ptr + 1);
    nrows = nrows_32;
    ncols = ncols_32;
  }
#endif

  inline void get_bin_metadata(const std::string& bin_file, size_t& nrows,
                               size_t& ncols, size_t offset = 0) {
    std::ifstream reader(bin_file.c_str(), std::ios::binary);
    get_bin_metadata_impl(reader, nrows, ncols, offset);
  }
  // get_bin_metadata functions END

  template<typename T>
  inline std::string getValues(T* data, size_t num) {
    std::stringstream stream;
    stream << "[";
    for (size_t i = 0; i < num; i++) {
      stream << std::to_string(data[i]) << ",";
    }
    stream << "]" << std::endl;

    return stream.str();
  }

  // load_bin functions START
  template<typename T>
  inline void load_bin_impl(std::basic_istream<char>& reader, T*& data,
                            size_t& npts, size_t& dim, size_t file_offset = 0) {
    int npts_i32, dim_i32;

    reader.seekg(file_offset, reader.beg);
    reader.read((char*) &npts_i32, sizeof(int));
    reader.read((char*) &dim_i32, sizeof(int));
    npts = (unsigned) npts_i32;
    dim = (unsigned) dim_i32;

    std::cout << "Metadata: #pts = " << npts << ", #dims = " << dim << "..."
              << std::endl;

    data = new T[npts * dim];
    reader.read((char*) data, npts * dim * sizeof(T));
  }

#ifdef EXEC_ENV_OLS
  template<typename T>
  inline void load_bin(MemoryMappedFiles& files, const std::string& bin_file,
                       T*& data, size_t& npts, size_t& dim, size_t offset = 0) {
    diskann::cout << "Reading bin file " << bin_file.c_str()
                  << " at offset: " << offset << "..." << std::endl;
    auto fc = files.getContent(bin_file);

    uint32_t  t_npts, t_dim;
    uint32_t* contentAsIntPtr = (uint32_t*) ((char*) fc._content + offset);
    t_npts = *(contentAsIntPtr);
    t_dim = *(contentAsIntPtr + 1);

    npts = t_npts;
    dim = t_dim;

    data = (T*) ((char*) fc._content + offset +
                 2 * sizeof(uint32_t));  // No need to copy!
  }

  class AlignedFileReader;
  DISKANN_DLLEXPORT void get_bin_metadata(AlignedFileReader& reader,
                                          size_t& npts, size_t& ndim,
                                          size_t offset = 0);
  template<typename T>
  DISKANN_DLLEXPORT void load_bin(AlignedFileReader& reader, T*& data,
                                  size_t& npts, size_t& ndim,
                                  size_t offset = 0);
  template<typename T>
  DISKANN_DLLEXPORT void load_bin(AlignedFileReader&    reader,
                                  std::unique_ptr<T[]>& data, size_t& npts,
                                  size_t& ndim, size_t offset = 0);

  template<typename T>
  DISKANN_DLLEXPORT void copy_aligned_data_from_file(AlignedFileReader& reader,
                                                     T*& data, size_t& npts,
                                                     size_t&       dim,
                                                     const size_t& rounded_dim,
                                                     size_t        offset = 0);

  // Unlike load_bin, assumes that data is already allocated 'size' entries
  template<typename T>
  DISKANN_DLLEXPORT void read_array(AlignedFileReader& reader, T* data,
                                    size_t size, size_t offset = 0);

  template<typename T>
  DISKANN_DLLEXPORT void read_value(AlignedFileReader& reader, T& value,
                                    size_t offset = 0);
#endif

  template<typename T>
  inline void load_bin(const std::string& bin_file, T*& data, size_t& npts,
                       size_t& dim, size_t offset = 0) {
    diskann::cout << "Reading bin file " << bin_file.c_str() << " ..."
                  << std::endl;
    std::ifstream reader;
    reader.exceptions(std::ifstream::failbit | std::ifstream::badbit);

    try {
      diskann::cout << "Opening bin file " << bin_file.c_str() << "... "
                    << std::endl;
      reader.open(bin_file, std::ios::binary | std::ios::ate);
      reader.seekg(0);
      load_bin_impl<T>(reader, data, npts, dim, offset);
    } catch (std::system_error& e) {
      throw FileException(bin_file, e, __FUNCSIG__, __FILE__, __LINE__);
    }
    diskann::cout << "done." << std::endl;
  }

  inline void wait_for_keystroke() {
    int a;
    std::cout << "Press any number to continue.." << std::endl;
    std::cin >> a;
  }
  // load_bin functions END

  inline void load_truthset(const std::string& bin_file, uint32_t*& ids,
                            float*& dists, size_t& npts, size_t& dim) {
    _u64            read_blk_size = 64 * 1024 * 1024;
    cached_ifstream reader(bin_file, read_blk_size);
    diskann::cout << "Reading truthset file " << bin_file.c_str() << " ..."
                  << std::endl;
    size_t actual_file_size = reader.get_file_size();

    int npts_i32, dim_i32;
    reader.read((char*) &npts_i32, sizeof(int));
    reader.read((char*) &dim_i32, sizeof(int));
    npts = (unsigned) npts_i32;
    dim = (unsigned) dim_i32;

    diskann::cout << "Metadata: #pts = " << npts << ", #dims = " << dim
                  << "... " << std::endl;

    int truthset_type = -1;  // 1 means truthset has ids and distances, 2 means
                             // only ids, -1 is error
    size_t expected_file_size_with_dists =
        2 * npts * dim * sizeof(uint32_t) + 2 * sizeof(uint32_t);

    if (actual_file_size == expected_file_size_with_dists)
      truthset_type = 1;

    size_t expected_file_size_just_ids =
        npts * dim * sizeof(uint32_t) + 2 * sizeof(uint32_t);

    if (actual_file_size == expected_file_size_just_ids)
      truthset_type = 2;

    if (truthset_type == -1) {
      std::stringstream stream;
      stream << "Error. File size mismatch. File should have bin format, with "
                "npts followed by ngt followed by npts*ngt ids and optionally "
                "followed by npts*ngt distance values; actual size: "
             << actual_file_size
             << ", expected: " << expected_file_size_with_dists << " or "
             << expected_file_size_just_ids;
      diskann::cout << stream.str();
      throw diskann::ANNException(stream.str(), -1, __FUNCSIG__, __FILE__,
                                  __LINE__);
    }

    ids = new uint32_t[npts * dim];
    reader.read((char*) ids, npts * dim * sizeof(uint32_t));

    if (truthset_type == 1) {
      dists = new float[npts * dim];
      reader.read((char*) dists, npts * dim * sizeof(float));
    }
  }

  inline void prune_truthset_for_range(
      const std::string& bin_file, float range,
      std::vector<std::vector<_u32>>& groundtruth, size_t& npts) {
    _u64            read_blk_size = 64 * 1024 * 1024;
    cached_ifstream reader(bin_file, read_blk_size);
    diskann::cout << "Reading truthset file " << bin_file.c_str() << "... "
                  << std::endl;
    size_t actual_file_size = reader.get_file_size();

    int npts_i32, dim_i32;
    reader.read((char*) &npts_i32, sizeof(int));
    reader.read((char*) &dim_i32, sizeof(int));
    npts = (unsigned) npts_i32;
    _u64   dim = (unsigned) dim_i32;
    _u32*  ids;
    float* dists;

    diskann::cout << "Metadata: #pts = " << npts << ", #dims = " << dim
                  << "... " << std::endl;

    int truthset_type = -1;  // 1 means truthset has ids and distances, 2 means
                             // only ids, -1 is error
    size_t expected_file_size_with_dists =
        2 * npts * dim * sizeof(uint32_t) + 2 * sizeof(uint32_t);

    if (actual_file_size == expected_file_size_with_dists)
      truthset_type = 1;

    if (truthset_type == -1) {
      std::stringstream stream;
      stream << "Error. File size mismatch. File should have bin format, with "
                "npts followed by ngt followed by npts*ngt ids and optionally "
                "followed by npts*ngt distance values; actual size: "
             << actual_file_size
             << ", expected: " << expected_file_size_with_dists;
      diskann::cout << stream.str();
      throw diskann::ANNException(stream.str(), -1, __FUNCSIG__, __FILE__,
                                  __LINE__);
    }

    ids = new uint32_t[npts * dim];
    reader.read((char*) ids, npts * dim * sizeof(uint32_t));

    if (truthset_type == 1) {
      dists = new float[npts * dim];
      reader.read((char*) dists, npts * dim * sizeof(float));
    }
    float min_dist = std::numeric_limits<float>::max();
    float max_dist = 0;
    groundtruth.resize(npts);
    for (_u32 i = 0; i < npts; i++) {
      groundtruth[i].clear();
      for (_u32 j = 0; j < dim; j++) {
        if (dists[i * dim + j] <= range) {
          groundtruth[i].emplace_back(ids[i * dim + j]);
        }
        min_dist =
            min_dist > dists[i * dim + j] ? dists[i * dim + j] : min_dist;
        max_dist =
            max_dist < dists[i * dim + j] ? dists[i * dim + j] : max_dist;
      }
      // std::cout<<groundtruth[i].size() << " " ;
    }
    std::cout << "Min dist: " << min_dist << ", Max dist: " << max_dist
              << std::endl;
    delete[] ids;
    delete[] dists;
  }

  inline void load_range_truthset(const std::string&              bin_file,
                                  std::vector<std::vector<_u32>>& groundtruth,
                                  _u64&                           gt_num) {
    _u64            read_blk_size = 64 * 1024 * 1024;
    cached_ifstream reader(bin_file, read_blk_size);
    diskann::cout << "Reading truthset file " << bin_file.c_str() << "... "
                  << std::flush;
    size_t actual_file_size = reader.get_file_size();

    int npts_u32, total_u32;
    reader.read((char*) &npts_u32, sizeof(int));
    reader.read((char*) &total_u32, sizeof(int));

    gt_num = (_u64) npts_u32;
    _u64 total_res = (_u64) total_u32;

    diskann::cout << "Metadata: #pts = " << gt_num
                  << ", #total_results = " << total_res << "..." << std::endl;

    size_t expected_file_size =
        2 * sizeof(_u32) + gt_num * sizeof(_u32) + total_res * sizeof(_u32);

    if (actual_file_size != expected_file_size) {
      std::stringstream stream;
      stream << "Error. File size mismatch in range truthset. actual size: "
             << actual_file_size << ", expected: " << expected_file_size;
      diskann::cout << stream.str();
      throw diskann::ANNException(stream.str(), -1, __FUNCSIG__, __FILE__,
                                  __LINE__);
    }
    groundtruth.clear();
    groundtruth.resize(gt_num);
    std::vector<_u32> gt_count(gt_num);

    reader.read((char*) gt_count.data(), sizeof(_u32) * gt_num);

    std::vector<_u32> gt_stats(gt_count);
    std::sort(gt_stats.begin(), gt_stats.end());

    std::cout << "GT count percentiles:" << std::endl;
    for (_u32 p = 0; p < 100; p += 5)
      std::cout
          << "percentile " << p << ": "
          << gt_stats[static_cast<size_t>(std::floor((p / 100.0) * gt_num))]
          << std::endl;
    std::cout << "percentile 100"
              << ": " << gt_stats[gt_num - 1] << std::endl;

    for (_u32 i = 0; i < gt_num; i++) {
      groundtruth[i].clear();
      groundtruth[i].resize(gt_count[i]);
      if (gt_count[i] != 0)
        reader.read((char*) groundtruth[i].data(), sizeof(_u32) * gt_count[i]);
    }
  }

#ifdef EXEC_ENV_OLS
  template<typename T>
  inline void load_bin(MemoryMappedFiles& files, const std::string& bin_file,
                       std::unique_ptr<T[]>& data, size_t& npts, size_t& dim,
                       size_t offset = 0) {
    T* ptr;
    load_bin<T>(files, bin_file, ptr, npts, dim, offset);
    data.reset(ptr);
  }
#endif

  template<typename T>
  inline void load_bin(const std::string& bin_file, std::unique_ptr<T[]>& data,
                       size_t& npts, size_t& dim, size_t offset = 0) {
    T* ptr;
    load_bin<T>(bin_file, ptr, npts, dim, offset);
    data.reset(ptr);
  }

  inline void open_file_to_write(std::ofstream&     writer,
                                 const std::string& filename) {
    writer.exceptions(std::ofstream::failbit | std::ofstream::badbit);
    if (!file_exists(filename))
      writer.open(filename, std::ios::binary | std::ios::out);
    else
      writer.open(filename, std::ios::binary | std::ios::in | std::ios::out);

    if (writer.fail()) {
      char buff[1024];
#ifdef _WINDOWS
      strerror_s(buff, 1024, errno);
#else
      strerror_r(errno, buff, 1024);
#endif
      diskann::cerr << std::string("Failed to open file") + filename +
                           " for write because " + buff
                    << std::endl;
      throw diskann::ANNException(std::string("Failed to open file ") +
                                      filename + " for write because: " + buff,
                                  -1);
    }
  }

  template<typename T>
  inline uint64_t save_bin(const std::string& filename, T* data, size_t npts,
                           size_t ndims, size_t offset = 0) {
    std::ofstream writer;
    open_file_to_write(writer, filename);

    diskann::cout << "Writing bin: " << filename.c_str() << std::endl;
    writer.seekp(offset, writer.beg);
    int    npts_i32 = (int) npts, ndims_i32 = (int) ndims;
    size_t bytes_written = npts * ndims * sizeof(T) + 2 * sizeof(uint32_t);
    writer.write((char*) &npts_i32, sizeof(int));
    writer.write((char*) &ndims_i32, sizeof(int));
    diskann::cout << "bin: #pts = " << npts << ", #dims = " << ndims
                  << ", size = " << bytes_written << "B" << std::endl;

    writer.write((char*) data, npts * ndims * sizeof(T));
    writer.close();
    diskann::cout << "Finished writing bin." << std::endl;
    return bytes_written;
  }
<<<<<<< HEAD

  inline uint64_t save_query_distribution(const std::string& filename, 
      const std::vector<unsigned>& data, size_t npts,
      size_t ndims) {
      std::ofstream writer(filename, std::ios::out);
      std::cout << "Writing distribution: " << filename.c_str() << std::endl;
      writer << npts << std::endl;
      for (auto entry : data) {
          writer << entry << std::endl;
      }
      //int npts_i32 = (int)npts, ndims_i32 = (int)ndims;
      //writer.write((char*)&npts_i32, sizeof(int));
      //writer.write((char*)&ndims_i32, sizeof(int));
      //diskann::cout << "bin: #pts = " << npts << ", #dims = " << ndims
      //    << ", size = " << npts * ndims * sizeof(T) + 2 * sizeof(int)
      //    << "B" << std::endl;

      //    data = new T[npts_u64 * ndims_u64];
      //writer.write((char*)data, npts * ndims * sizeof(T));
      writer.close();
      size_t bytes_written = npts;
      std::cout << "Finished writing dist." << std::endl;
      return bytes_written;
  }

=======
>>>>>>> a2ad52e6
  // load_aligned_bin functions START

  template<typename T>
  inline void load_aligned_bin_impl(std::basic_istream<char>& reader,
                                    size_t actual_file_size, T*& data,
                                    size_t& npts, size_t& dim,
                                    size_t& rounded_dim) {
    int npts_i32, dim_i32;
    reader.read((char*) &npts_i32, sizeof(int));
    reader.read((char*) &dim_i32, sizeof(int));
    npts = (unsigned) npts_i32;
    dim = (unsigned) dim_i32;

    size_t expected_actual_file_size =
        npts * dim * sizeof(T) + 2 * sizeof(uint32_t);
    if (actual_file_size != expected_actual_file_size) {
      std::stringstream stream;
      stream << "Error. File size mismatch. Actual size is " << actual_file_size
             << " while expected size is  " << expected_actual_file_size
             << " npts = " << npts << " dim = " << dim
             << " size of <T>= " << sizeof(T) << std::endl;
      diskann::cout << stream.str() << std::endl;
      throw diskann::ANNException(stream.str(), -1, __FUNCSIG__, __FILE__,
                                  __LINE__);
    }
    rounded_dim = ROUND_UP(dim, 8);
    diskann::cout << "Metadata: #pts = " << npts << ", #dims = " << dim
                  << ", aligned_dim = " << rounded_dim << "... " << std::flush;
    size_t allocSize = npts * rounded_dim * sizeof(T);
    diskann::cout << "allocating aligned memory of " << allocSize
                  << " bytes... " << std::flush;
    alloc_aligned(((void**) &data), allocSize, 8 * sizeof(T));
    diskann::cout << "done. Copying data to mem_aligned buffer..."
                  << std::flush;

    for (size_t i = 0; i < npts; i++) {
      reader.read((char*) (data + i * rounded_dim), dim * sizeof(T));
      memset(data + i * rounded_dim + dim, 0, (rounded_dim - dim) * sizeof(T));
    }
    diskann::cout << " done." << std::endl;
  }

#ifdef EXEC_ENV_OLS
  template<typename T>
  inline void load_aligned_bin(MemoryMappedFiles& files,
                               const std::string& bin_file, T*& data,
                               size_t& npts, size_t& dim, size_t& rounded_dim) {
    try {
      diskann::cout << "Opening bin file " << bin_file << " ..." << std::flush;
      FileContent              fc = files.getContent(bin_file);
      ContentBuf               buf((char*) fc._content, fc._size);
      std::basic_istream<char> reader(&buf);

      size_t actual_file_size = fc._size;
      load_aligned_bin_impl(reader, actual_file_size, data, npts, dim,
                            rounded_dim);
    } catch (std::system_error& e) {
      throw FileException(bin_file, e, __FUNCSIG__, __FILE__, __LINE__);
    }
  }
#endif

  template<typename T>
  inline void load_aligned_bin(const std::string& bin_file, T*& data,
                               size_t& npts, size_t& dim, size_t& rounded_dim) {
    std::ifstream reader;
    reader.exceptions(std::ifstream::failbit | std::ifstream::badbit);

    try {
      diskann::cout << "Reading (with alignment) bin file " << bin_file
                    << " ..." << std::flush;
      reader.open(bin_file, std::ios::binary | std::ios::ate);

      uint64_t fsize = reader.tellg();
      reader.seekg(0);
      load_aligned_bin_impl(reader, fsize, data, npts, dim, rounded_dim);
    } catch (std::system_error& e) {
      throw FileException(bin_file, e, __FUNCSIG__, __FILE__, __LINE__);
    }
  }

  template<typename InType, typename OutType>
  void convert_types(const InType* srcmat, OutType* destmat, size_t npts,
                     size_t dim) {
#pragma omp parallel for schedule(static, 65536)
    for (int64_t i = 0; i < (_s64) npts; i++) {
      for (uint64_t j = 0; j < dim; j++) {
        destmat[i * dim + j] = (OutType) srcmat[i * dim + j];
      }
    }
  }

  // this function will take in_file of n*d dimensions and save the output as a
  // floating point matrix
  // with n*(d+1) dimensions. All vectors are scaled by a large value M so that
  // the norms are <=1 and the final coordinate is set so that the resulting
  // norm (in d+1 coordinates) is equal to 1 this is a classical transformation
  // from MIPS to L2 search from "On Symmetric and Asymmetric LSHs for Inner
  // Product Search" by Neyshabur and Srebro

  template<typename T>
  float prepare_base_for_inner_products(const std::string in_file,
                                        const std::string out_file) {
    std::cout << "Pre-processing base file by adding extra coordinate"
              << std::endl;
    std::ifstream in_reader(in_file.c_str(), std::ios::binary);
    std::ofstream out_writer(out_file.c_str(), std::ios::binary);
    _u64          npts, in_dims, out_dims;
    float         max_norm = 0;

    _u32 npts32, dims32;
    in_reader.read((char*) &npts32, sizeof(uint32_t));
    in_reader.read((char*) &dims32, sizeof(uint32_t));

    npts = npts32;
    in_dims = dims32;
    out_dims = in_dims + 1;
    _u32 outdims32 = (_u32) out_dims;

    out_writer.write((char*) &npts32, sizeof(uint32_t));
    out_writer.write((char*) &outdims32, sizeof(uint32_t));

    size_t               BLOCK_SIZE = 100000;
    size_t               block_size = npts <= BLOCK_SIZE ? npts : BLOCK_SIZE;
    std::unique_ptr<T[]> in_block_data =
        std::make_unique<T[]>(block_size * in_dims);
    std::unique_ptr<float[]> out_block_data =
        std::make_unique<float[]>(block_size * out_dims);

    std::memset(out_block_data.get(), 0, sizeof(float) * block_size * out_dims);
    _u64 num_blocks = DIV_ROUND_UP(npts, block_size);

    std::vector<float> norms(npts, 0);

    for (_u64 b = 0; b < num_blocks; b++) {
      _u64 start_id = b * block_size;
      _u64 end_id = (b + 1) * block_size < npts ? (b + 1) * block_size : npts;
      _u64 block_pts = end_id - start_id;
      in_reader.read((char*) in_block_data.get(),
                     block_pts * in_dims * sizeof(T));
      for (_u64 p = 0; p < block_pts; p++) {
        for (_u64 j = 0; j < in_dims; j++) {
          norms[start_id + p] +=
              in_block_data[p * in_dims + j] * in_block_data[p * in_dims + j];
        }
        max_norm =
            max_norm > norms[start_id + p] ? max_norm : norms[start_id + p];
      }
    }

    max_norm = std::sqrt(max_norm);

    in_reader.seekg(2 * sizeof(_u32), std::ios::beg);
    for (_u64 b = 0; b < num_blocks; b++) {
      _u64 start_id = b * block_size;
      _u64 end_id = (b + 1) * block_size < npts ? (b + 1) * block_size : npts;
      _u64 block_pts = end_id - start_id;
      in_reader.read((char*) in_block_data.get(),
                     block_pts * in_dims * sizeof(T));
      for (_u64 p = 0; p < block_pts; p++) {
        for (_u64 j = 0; j < in_dims; j++) {
          out_block_data[p * out_dims + j] =
              in_block_data[p * in_dims + j] / max_norm;
        }
        float res = 1 - (norms[start_id + p] / (max_norm * max_norm));
        res = res <= 0 ? 0 : std::sqrt(res);
        out_block_data[p * out_dims + out_dims - 1] = res;
      }
      out_writer.write((char*) out_block_data.get(),
                       block_pts * out_dims * sizeof(float));
    }
    out_writer.close();
    return max_norm;
  }

  // plain saves data as npts X ndims array into filename
  template<typename T>
  void save_Tvecs(const char* filename, T* data, size_t npts, size_t ndims) {
    std::string fname(filename);

    // create cached ofstream with 64MB cache
    cached_ofstream writer(fname, 64 * 1048576);

    unsigned dims_u32 = (unsigned) ndims;

    // start writing
    for (uint64_t i = 0; i < npts; i++) {
      // write dims in u32
      writer.write((char*) &dims_u32, sizeof(unsigned));

      // get cur point in data
      T* cur_pt = data + i * ndims;
      writer.write((char*) cur_pt, ndims * sizeof(T));
    }
  }
  template<typename T>
  inline uint64_t save_data_in_base_dimensions(const std::string& filename,
                                               T* data, size_t npts,
                                               size_t ndims, size_t aligned_dim,
                                               size_t offset = 0) {
    std::ofstream writer;  //(filename, std::ios::binary | std::ios::out);
    open_file_to_write(writer, filename);
    int  npts_i32 = (int) npts, ndims_i32 = (int) ndims;
    _u64 bytes_written = 2 * sizeof(uint32_t) + npts * ndims * sizeof(T);
    writer.seekp(offset, writer.beg);
    writer.write((char*) &npts_i32, sizeof(int));
    writer.write((char*) &ndims_i32, sizeof(int));
    for (size_t i = 0; i < npts; i++) {
      writer.write((char*) (data + i * aligned_dim), ndims * sizeof(T));
    }
    writer.close();
    return bytes_written;
  }

  template<typename T>
  inline void copy_aligned_data_from_file(const char* bin_file, T*& data,
                                          size_t& npts, size_t& dim,
                                          const size_t& rounded_dim,
                                          size_t        offset = 0) {
    if (data == nullptr) {
      diskann::cerr << "Memory was not allocated for " << data
                    << " before calling the load function. Exiting..."
                    << std::endl;
      throw diskann::ANNException(
          "Null pointer passed to copy_aligned_data_from_file function", -1,
          __FUNCSIG__, __FILE__, __LINE__);
    }
    std::ifstream reader;
    reader.exceptions(std::ios::badbit | std::ios::failbit);
    reader.open(bin_file, std::ios::binary);
    reader.seekg(offset, reader.beg);

    int npts_i32, dim_i32;
    reader.read((char*) &npts_i32, sizeof(int));
    reader.read((char*) &dim_i32, sizeof(int));
    npts = (unsigned) npts_i32;
    dim = (unsigned) dim_i32;

    for (size_t i = 0; i < npts; i++) {
      reader.read((char*) (data + i * rounded_dim), dim * sizeof(T));
      memset(data + i * rounded_dim + dim, 0, (rounded_dim - dim) * sizeof(T));
    }
  }

  // NOTE :: good efficiency when total_vec_size is integral multiple of 64
  inline void prefetch_vector(const char* vec, size_t vecsize) {
    size_t max_prefetch_size = (vecsize / 64) * 64;
    for (size_t d = 0; d < max_prefetch_size; d += 64)
      _mm_prefetch((const char*) vec + d, _MM_HINT_T0);
  }

  // NOTE :: good efficiency when total_vec_size is integral multiple of 64
  inline void prefetch_vector_l2(const char* vec, size_t vecsize) {
    size_t max_prefetch_size = (vecsize / 64) * 64;
    for (size_t d = 0; d < max_prefetch_size; d += 64)
      _mm_prefetch((const char*) vec + d, _MM_HINT_T1);
  }

  // NOTE: Implementation in utils.cpp.
  void block_convert(std::ofstream& writr, std::ifstream& readr,
                     float* read_buf, _u64 npts, _u64 ndims);

  DISKANN_DLLEXPORT void normalize_data_file(const std::string& inFileName,
                                             const std::string& outFileName);

  template<typename T>
  Distance<T>* get_distance_function(Metric m);
};  // namespace diskann

struct PivotContainer {
  PivotContainer() = default;

  PivotContainer(size_t pivo_id, float pivo_dist)
      : piv_id{pivo_id}, piv_dist{pivo_dist} {
  }

  bool operator<(const PivotContainer& p) const {
    return p.piv_dist < piv_dist;
  }

  bool operator>(const PivotContainer& p) const {
    return p.piv_dist > piv_dist;
  }

  size_t piv_id;
  float  piv_dist;
};

/*
inline bool file_exists(const std::string& name) {
  struct stat buffer;
  auto        val = stat(name.c_str(), &buffer);
  diskann::cout << " Stat(" << name.c_str() << ") returned: " << val
                << std::endl;
  return (val == 0);
}
*/

inline bool validate_index_file_size(std::ifstream& in) {
  if (!in.is_open())
    throw diskann::ANNException(
        "Index file size check called on unopened file stream", -1, __FUNCSIG__,
        __FILE__, __LINE__);
  in.seekg(0, in.end);
  size_t actual_file_size = in.tellg();
  in.seekg(0, in.beg);
  size_t expected_file_size;
  in.read((char*) &expected_file_size, sizeof(uint64_t));
  in.seekg(0, in.beg);
  if (actual_file_size != expected_file_size) {
    diskann::cerr << "Index file size error. Expected size (metadata): "
                  << expected_file_size
                  << ", actual file size : " << actual_file_size << "."
                  << std::endl;
    return false;
  }
  return true;
}

// This function is valid only for float data type.
template<typename T>
inline void normalize(T* arr, size_t dim) {
  float sum = 0.0f;
  for (uint32_t i = 0; i < dim; i++) {
    sum += arr[i] * arr[i];
  }
  sum = sqrt(sum);
  for (uint32_t i = 0; i < dim; i++) {
    arr[i] = (T)(arr[i] / sum);
  }
}

#ifdef _WINDOWS
#include <intrin.h>
#include <Psapi.h>

extern bool AvxSupportedCPU;
extern bool Avx2SupportedCPU;

inline size_t getMemoryUsage() {
  PROCESS_MEMORY_COUNTERS_EX pmc;
  GetProcessMemoryInfo(GetCurrentProcess(), (PROCESS_MEMORY_COUNTERS*) &pmc,
                       sizeof(pmc));
  return pmc.PrivateUsage;
}

inline std::string getWindowsErrorMessage(DWORD lastError) {
  char* errorText;
  FormatMessageA(
      // use system message tables to retrieve error text
      FORMAT_MESSAGE_FROM_SYSTEM
          // allocate buffer on local heap for error text
          | FORMAT_MESSAGE_ALLOCATE_BUFFER
          // Important! will fail otherwise, since we're not
          // (and CANNOT) pass insertion parameters
          | FORMAT_MESSAGE_IGNORE_INSERTS,
      NULL,  // unused with FORMAT_MESSAGE_FROM_SYSTEM
      lastError, MAKELANGID(LANG_NEUTRAL, SUBLANG_DEFAULT),
      (LPSTR) &errorText,  // output
      0,                   // minimum size for output buffer
      NULL);               // arguments - see note

  return errorText != nullptr ? std::string(errorText) : std::string();
}

inline void printProcessMemory(const char* message) {
  PROCESS_MEMORY_COUNTERS counters;
  HANDLE                  h = GetCurrentProcess();
  GetProcessMemoryInfo(h, &counters, sizeof(counters));
  diskann::cout << message << " [Peaking Working Set size: "
                << counters.PeakWorkingSetSize * 1.0 / (1024.0 * 1024 * 1024)
                << "GB Working set size: "
                << counters.WorkingSetSize * 1.0 / (1024.0 * 1024 * 1024)
                << "GB Private bytes "
                << counters.PagefileUsage * 1.0 / (1024 * 1024 * 1024) << "GB]"
                << std::endl;
}
#else

// need to check and change this
inline bool avx2Supported() {
  return true;
}
inline void printProcessMemory(const char*) {
}

inline size_t
getMemoryUsage() {  // for non-windows, we have not implemented this function
  return 0;
}

#endif

extern bool AvxSupportedCPU;
extern bool Avx2SupportedCPU;<|MERGE_RESOLUTION|>--- conflicted
+++ resolved
@@ -610,7 +610,6 @@
     diskann::cout << "Finished writing bin." << std::endl;
     return bytes_written;
   }
-<<<<<<< HEAD
 
   inline uint64_t save_query_distribution(const std::string& filename, 
       const std::vector<unsigned>& data, size_t npts,
@@ -636,8 +635,6 @@
       return bytes_written;
   }
 
-=======
->>>>>>> a2ad52e6
   // load_aligned_bin functions START
 
   template<typename T>
