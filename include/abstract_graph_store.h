// Copyright (c) Microsoft Corporation. All rights reserved.
// Licensed under the MIT license.

#pragma once

#include "types.h"
#include <string>
#include <vector>
<<<<<<< HEAD
#include "types.h"
#include "neighbor_list.h"
=======
>>>>>>> 7ac28915

namespace diskann
{

class AbstractGraphStore
{
  public:
    AbstractGraphStore(const size_t total_pts, const size_t reserve_graph_degree)
        : _capacity(total_pts), _reserve_graph_degree(reserve_graph_degree)
    {
    }

    virtual ~AbstractGraphStore() = default;

    // returns tuple of <nodes_read, start, num_frozen_points>
    virtual std::tuple<uint32_t, uint32_t, size_t> load(const std::string &index_path_prefix,
                                                        const size_t num_points) = 0;
    virtual int store(const std::string &index_path_prefix, const size_t num_points, const size_t num_fz_points,
                      const uint32_t start) = 0;

    // not synchronised, user should use lock when necvessary.
    virtual const NeighborList get_neighbours(const location_t i) const = 0;
    virtual void add_neighbour(const location_t i, location_t neighbour_id) = 0;
    virtual void clear_neighbours(const location_t i) = 0;
    virtual void swap_neighbours(const location_t a, location_t b) = 0;

    virtual void set_neighbours(const location_t i, std::vector<location_t> &neighbours) = 0;

    virtual size_t resize_graph(const size_t new_size) = 0;
    virtual void clear_graph() = 0;

    virtual uint32_t get_max_observed_degree() = 0;

    // set during load
    virtual size_t get_max_range_of_graph() = 0;

    // Total internal points _max_points + _num_frozen_points
    size_t get_total_points()
    {
        return _capacity;
    }

  protected:
    // Internal function, changes total points when resize_graph is called.
    void set_total_points(size_t new_capacity)
    {
        _capacity = new_capacity;
    }

    size_t get_reserve_graph_degree()
    {
        return _reserve_graph_degree;
    }

  private:
    size_t _capacity;
    size_t _reserve_graph_degree;
};

} // namespace diskann<|MERGE_RESOLUTION|>--- conflicted
+++ resolved
@@ -6,11 +6,7 @@
 #include "types.h"
 #include <string>
 #include <vector>
-<<<<<<< HEAD
-#include "types.h"
 #include "neighbor_list.h"
-=======
->>>>>>> 7ac28915
 
 namespace diskann
 {
