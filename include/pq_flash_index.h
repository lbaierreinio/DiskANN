// Copyright (c) Microsoft Corporation. All rights reserved.
// Licensed under the MIT license.

#pragma once
#include "common_includes.h"

#include "aligned_file_reader.h"
#include "concurrent_queue.h"
#include "neighbor.h"
#include "parameters.h"
#include "percentile_stats.h"
#include "pq.h"
#include "utils.h"
#include "windows_customizations.h"
#include "scratch.h"
#include "tsl/robin_map.h"
#include "tsl/robin_set.h"

#define FULL_PRECISION_REORDER_MULTIPLIER 3

namespace diskann
{

template <typename T, typename LabelT = uint32_t> class PQFlashIndex
{
  public:
    DISKANN_DLLEXPORT PQFlashIndex(std::shared_ptr<AlignedFileReader> &fileReader,
                                   diskann::Metric metric = diskann::Metric::L2);
    DISKANN_DLLEXPORT ~PQFlashIndex();

#ifdef EXEC_ENV_OLS
    DISKANN_DLLEXPORT int load(diskann::MemoryMappedFiles &files, uint32_t num_threads, const char *index_prefix);
#else
    // load compressed data, and obtains the handle to the disk-resident index
    DISKANN_DLLEXPORT int load(uint32_t num_threads, const char *index_prefix);
#endif

#ifdef EXEC_ENV_OLS
    DISKANN_DLLEXPORT int load_from_separate_paths(diskann::MemoryMappedFiles &files, uint32_t num_threads,
                                                   const char *index_filepath, const char *pivots_filepath,
                                                   const char *compressed_filepath);
#else
    DISKANN_DLLEXPORT int load_from_separate_paths(uint32_t num_threads, const char *index_filepath,
                                                   const char *pivots_filepath, const char *compressed_filepath);
#endif

    DISKANN_DLLEXPORT void load_cache_list(std::vector<uint32_t> &node_list);

#ifdef EXEC_ENV_OLS
    DISKANN_DLLEXPORT void generate_cache_list_from_sample_queries(MemoryMappedFiles &files, std::string sample_bin,
                                                                   uint64_t l_search, uint64_t beamwidth,
                                                                   uint64_t num_nodes_to_cache, uint32_t nthreads,
                                                                   std::vector<uint32_t> &node_list);
#else
    DISKANN_DLLEXPORT void generate_cache_list_from_sample_queries(std::string sample_bin, uint64_t l_search,
                                                                   uint64_t beamwidth, uint64_t num_nodes_to_cache,
                                                                   uint32_t num_threads,
                                                                   std::vector<uint32_t> &node_list);
#endif

    DISKANN_DLLEXPORT void cache_bfs_levels(uint64_t num_nodes_to_cache, std::vector<uint32_t> &node_list,
                                            const bool shuffle = false);

    DISKANN_DLLEXPORT void cached_beam_search(const T *query, const uint64_t k_search, const uint64_t l_search,
                                              uint64_t *res_ids, float *res_dists, const uint64_t beam_width,
                                              const bool use_reorder_data = false, QueryStats *stats = nullptr);

    DISKANN_DLLEXPORT void cached_beam_search(const T *query, const uint64_t k_search, const uint64_t l_search,
                                              uint64_t *res_ids, float *res_dists, const uint64_t beam_width,
                                              const bool use_filter, const LabelT &filter_label,
                                              const bool use_reorder_data = false, QueryStats *stats = nullptr);

    DISKANN_DLLEXPORT void cached_beam_search(const T *query, const uint64_t k_search, const uint64_t l_search,
                                              uint64_t *res_ids, float *res_dists, const uint64_t beam_width,
                                              const uint32_t io_limit, const bool use_reorder_data = false,
                                              QueryStats *stats = nullptr);

    DISKANN_DLLEXPORT void cached_beam_search(const T *query, const uint64_t k_search, const uint64_t l_search,
                                              uint64_t *res_ids, float *res_dists, const uint64_t beam_width,
                                              const bool use_filter, const LabelT &filter_label,
                                              const uint32_t io_limit, const bool use_reorder_data = false,
                                              QueryStats *stats = nullptr);

    DISKANN_DLLEXPORT void cached_beam_search(const T *query, const uint64_t k_search, const uint64_t l_search,
                                              uint64_t *res_ids, float *res_dists, const uint64_t beam_width,
                                              IndexSearchContext<LabelT> &context, const bool use_reorder_data = false,
                                              QueryStats *stats = nullptr);

    DISKANN_DLLEXPORT LabelT get_converted_label(const std::string &filter_label);

    DISKANN_DLLEXPORT uint32_t range_search(const T *query1, const double range, const uint64_t min_l_search,
                                            const uint64_t max_l_search, std::vector<uint64_t> &indices,
                                            std::vector<float> &distances, const uint64_t min_beam_width,
                                            QueryStats *stats = nullptr);

    DISKANN_DLLEXPORT uint64_t get_data_dim();

    std::shared_ptr<AlignedFileReader> &reader;

    DISKANN_DLLEXPORT diskann::Metric get_metric();

<<<<<<< HEAD
    DISKANN_DLLEXPORT uint64_t get_memory_in_bytes();
=======
    //
    // node_ids: input list of node_ids to be read
    // coord_buffers: pointers to pre-allocated buffers that coords need to copied to. If null, dont copy.
    // nbr_buffers: pre-allocated buffers to copy neighbors into
    //
    // returns a vector of bool one for each node_id: true if read is success, else false
    //
    DISKANN_DLLEXPORT std::vector<bool> read_nodes(const std::vector<uint32_t> &node_ids,
                                                   std::vector<T *> &coord_buffers,
                                                   std::vector<std::pair<uint32_t, uint32_t *>> &nbr_buffers);

    DISKANN_DLLEXPORT std::vector<std::uint8_t> get_pq_vector(std::uint64_t vid);
    DISKANN_DLLEXPORT uint64_t get_num_points();
>>>>>>> a5334dd8

  protected:
    DISKANN_DLLEXPORT void use_medoids_data_as_centroids();
    DISKANN_DLLEXPORT void setup_thread_data(uint64_t nthreads, uint64_t visited_reserve = 4096);

    DISKANN_DLLEXPORT void set_universal_label(const LabelT &label);

  private:
    DISKANN_DLLEXPORT inline bool point_has_label(uint32_t point_id, LabelT label_id);
    std::unordered_map<std::string, LabelT> load_label_map(const std::string &map_file);
    DISKANN_DLLEXPORT void parse_label_file(const std::string &map_file, size_t &num_pts_labels);
    DISKANN_DLLEXPORT void get_label_file_metadata(std::string map_file, uint32_t &num_pts, uint32_t &num_total_labels);
    DISKANN_DLLEXPORT void generate_random_labels(std::vector<LabelT> &labels, const uint32_t num_labels,
                                                  const uint32_t nthreads);

    // sector # on disk where node_id is present with in the graph part
    DISKANN_DLLEXPORT uint64_t get_node_sector(uint64_t node_id);

    // ptr to start of the node
    DISKANN_DLLEXPORT char *offset_to_node(char *sector_buf, uint64_t node_id);

    // returns region of `node_buf` containing [NNBRS][NBR_ID(uint32_t)]
    DISKANN_DLLEXPORT uint32_t *offset_to_node_nhood(char *node_buf);

    // returns region of `node_buf` containing [COORD(T)]
    DISKANN_DLLEXPORT T *offset_to_node_coords(char *node_buf);

    // index info for multi-node sectors
    // nhood of node `i` is in sector: [i / nnodes_per_sector]
    // offset in sector: [(i % nnodes_per_sector) * max_node_len]
    //
    // index info for multi-sector nodes
    // nhood of node `i` is in sector: [i * DIV_ROUND_UP(_max_node_len, SECTOR_LEN)]
    // offset in sector: [0]
    //
    // Common info
    // coords start at ofsset
    // #nbrs of node `i`: *(unsigned*) (offset + disk_bytes_per_point)
    // nbrs of node `i` : (unsigned*) (offset + disk_bytes_per_point + 1)

    uint64_t _max_node_len = 0;
    uint64_t _nnodes_per_sector = 0; // 0 for multi-sector nodes, >0 for multi-node sectors
    uint64_t _max_degree = 0;

    // Data used for searching with re-order vectors
    uint64_t _ndims_reorder_vecs = 0;
    uint64_t _reorder_data_start_sector = 0;
    uint64_t _nvecs_per_sector = 0;

    diskann::Metric metric = diskann::Metric::L2;

    // used only for inner product search to re-scale the result value
    // (due to the pre-processing of base during index build)
    float _max_base_norm = 0.0f;

    // data info
<<<<<<< HEAD
    uint64_t num_points = 0;
    uint64_t num_frozen_points = 0;
    uint64_t frozen_location = 0;
    uint64_t data_dim = 0;
    uint64_t disk_data_dim = 0; // will be different from data_dim only if we use
                                // PQ for disk data (very large dimensionality)
    uint64_t aligned_dim = 0;
    uint64_t disk_bytes_per_point = 0;
    uint64_t memory_in_bytes = 0;

    std::string disk_index_file;
    std::vector<std::pair<uint32_t, uint32_t>> node_visit_counter;
=======
    uint64_t _num_points = 0;
    uint64_t _num_frozen_points = 0;
    uint64_t _frozen_location = 0;
    uint64_t _data_dim = 0;
    uint64_t _aligned_dim = 0;
    uint64_t _disk_bytes_per_point = 0; // Number of bytes

    std::string _disk_index_file;
    std::vector<std::pair<uint32_t, uint32_t>> _node_visit_counter;
>>>>>>> a5334dd8

    // PQ data
    // _n_chunks = # of chunks ndims is split into
    // data: char * _n_chunks
    // chunk_size = chunk size of each dimension chunk
    // pq_tables = float* [[2^8 * [chunk_size]] * _n_chunks]
    uint8_t *data = nullptr;
    uint64_t _n_chunks;
    FixedChunkPQTable _pq_table;

    // distance comparator
    std::shared_ptr<Distance<T>> _dist_cmp;
    std::shared_ptr<Distance<float>> _dist_cmp_float;

    // for very large datasets: we use PQ even for the disk resident index
    bool _use_disk_index_pq = false;
    uint64_t _disk_pq_n_chunks = 0;
    FixedChunkPQTable _disk_pq_table;

    // medoid/start info

    // graph has one entry point by default,
    // we can optionally have multiple starting points
    uint32_t *_medoids = nullptr;
    // defaults to 1
    size_t _num_medoids;
    // by default, it is empty. If there are multiple
    // centroids, we pick the medoid corresponding to the
    // closest centroid as the starting point of search
    float *_centroid_data = nullptr;

    // nhood_cache; the uint32_t in nhood_Cache are offsets into nhood_cache_buf
    unsigned *_nhood_cache_buf = nullptr;
    tsl::robin_map<uint32_t, std::pair<uint32_t, uint32_t *>> _nhood_cache;

    // coord_cache; The T* in coord_cache are offsets into coord_cache_buf
    T *_coord_cache_buf = nullptr;
    tsl::robin_map<uint32_t, T *> _coord_cache;

    // thread-specific scratch
    ConcurrentQueue<SSDThreadData<T> *> _thread_data;
    uint64_t _max_nthreads;
    bool _load_flag = false;
    bool _count_visited_nodes = false;
    bool _reorder_data_exists = false;
    uint64_t _reoreder_data_offset = 0;

    // filter support
    uint32_t *_pts_to_label_offsets = nullptr;
    uint32_t *_pts_to_label_counts = nullptr;
    LabelT *_pts_to_labels = nullptr;
    std::unordered_map<LabelT, std::vector<uint32_t>> _filter_to_medoid_ids;
    bool _use_universal_label = false;
    LabelT _universal_filter_label;
    tsl::robin_set<uint32_t> _dummy_pts;
    tsl::robin_set<uint32_t> _has_dummy_pts;
    tsl::robin_map<uint32_t, uint32_t> _dummy_to_real_map;
    tsl::robin_map<uint32_t, std::vector<uint32_t>> _real_to_dummy_map;
    std::unordered_map<std::string, LabelT> _label_map;

#ifdef EXEC_ENV_OLS
    // Set to a larger value than the actual header to accommodate
    // any additions we make to the header. This is an outer limit
    // on how big the header can be.
    static const int HEADER_SIZE = defaults::SECTOR_LEN;
    char *getHeaderBytes();
#endif
};
} // namespace diskann<|MERGE_RESOLUTION|>--- conflicted
+++ resolved
@@ -99,9 +99,6 @@
 
     DISKANN_DLLEXPORT diskann::Metric get_metric();
 
-<<<<<<< HEAD
-    DISKANN_DLLEXPORT uint64_t get_memory_in_bytes();
-=======
     //
     // node_ids: input list of node_ids to be read
     // coord_buffers: pointers to pre-allocated buffers that coords need to copied to. If null, dont copy.
@@ -115,7 +112,8 @@
 
     DISKANN_DLLEXPORT std::vector<std::uint8_t> get_pq_vector(std::uint64_t vid);
     DISKANN_DLLEXPORT uint64_t get_num_points();
->>>>>>> a5334dd8
+
+    DISKANN_DLLEXPORT uint64_t get_memory_in_bytes();
 
   protected:
     DISKANN_DLLEXPORT void use_medoids_data_as_centroids();
@@ -172,20 +170,6 @@
     float _max_base_norm = 0.0f;
 
     // data info
-<<<<<<< HEAD
-    uint64_t num_points = 0;
-    uint64_t num_frozen_points = 0;
-    uint64_t frozen_location = 0;
-    uint64_t data_dim = 0;
-    uint64_t disk_data_dim = 0; // will be different from data_dim only if we use
-                                // PQ for disk data (very large dimensionality)
-    uint64_t aligned_dim = 0;
-    uint64_t disk_bytes_per_point = 0;
-    uint64_t memory_in_bytes = 0;
-
-    std::string disk_index_file;
-    std::vector<std::pair<uint32_t, uint32_t>> node_visit_counter;
-=======
     uint64_t _num_points = 0;
     uint64_t _num_frozen_points = 0;
     uint64_t _frozen_location = 0;
@@ -195,7 +179,6 @@
 
     std::string _disk_index_file;
     std::vector<std::pair<uint32_t, uint32_t>> _node_visit_counter;
->>>>>>> a5334dd8
 
     // PQ data
     // _n_chunks = # of chunks ndims is split into
