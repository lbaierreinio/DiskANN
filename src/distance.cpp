// TODO
// CHECK COSINE ON LINUX

#ifdef _WINDOWS
#include <immintrin.h>
#include <smmintrin.h>
#include <tmmintrin.h>
#include <intrin.h>
#else
#include <immintrin.h>
#endif

#include "simd_utils.h"
#include <cosine_similarity.h>
#include <iostream>

#include "distance.h"
#include "utils.h"
#include "logger.h"
#include "ann_exception.h"

namespace diskann
{

//
// Base Class Implementatons
//
template <typename T>
float Distance<T>::compare(const T *a, const T *b, const float normA, const float normB, uint32_t length) const
{
    throw std::logic_error("This function is not implemented.");
}

template <typename T> uint32_t Distance<T>::post_normalization_dimension(uint32_t orig_dimension) const
{
    return orig_dimension;
}

template <typename T> diskann::Metric Distance<T>::get_metric() const
{
    return _distance_metric;
}

template <typename T> bool Distance<T>::preprocessing_required() const
{
    return false;
}

template <typename T>
void Distance<T>::preprocess_base_points(T *original_data, const size_t orig_dim, const size_t num_points)
{
}

template <typename T> void Distance<T>::preprocess_query(const T *query_vec, const size_t query_dim, T *scratch_query)
{
    std::memcpy(scratch_query, query_vec, query_dim * sizeof(T));
}

template <typename T> size_t Distance<T>::get_required_alignment() const
{
    return _alignment_factor;
}

<<<<<<< HEAD
template <typename T> Distance<T>::~Distance()
{
}

=======
>>>>>>> 4e0eb882
//
// Cosine distance functions.
//

float DistanceCosineInt8::compare(const int8_t *a, const int8_t *b, uint32_t length) const
{
#ifdef _WINDOWS
    return diskann::CosineSimilarity2<int8_t>(a, b, length);
#else
    int magA = 0, magB = 0, scalarProduct = 0;
    for (uint32_t i = 0; i < length; i++)
    {
        magA += ((int32_t)a[i]) * ((int32_t)a[i]);
        magB += ((int32_t)b[i]) * ((int32_t)b[i]);
        scalarProduct += ((int32_t)a[i]) * ((int32_t)b[i]);
    }
    // similarity == 1-cosine distance
    return 1.0f - (float)(scalarProduct / (sqrt(magA) * sqrt(magB)));
#endif
}

float DistanceCosineFloat::compare(const float *a, const float *b, uint32_t length) const
{
#ifdef _WINDOWS
    return diskann::CosineSimilarity2<float>(a, b, length);
#else
    float magA = 0, magB = 0, scalarProduct = 0;
    for (uint32_t i = 0; i < length; i++)
    {
        magA += (a[i]) * (a[i]);
        magB += (b[i]) * (b[i]);
        scalarProduct += (a[i]) * (b[i]);
    }
    // similarity == 1-cosine distance
    return 1.0f - (scalarProduct / (sqrt(magA) * sqrt(magB)));
#endif
}

float SlowDistanceCosineUInt8::compare(const uint8_t *a, const uint8_t *b, uint32_t length) const
{
    int magA = 0, magB = 0, scalarProduct = 0;
    for (uint32_t i = 0; i < length; i++)
    {
        magA += ((uint32_t)a[i]) * ((uint32_t)a[i]);
        magB += ((uint32_t)b[i]) * ((uint32_t)b[i]);
        scalarProduct += ((uint32_t)a[i]) * ((uint32_t)b[i]);
    }
    // similarity == 1-cosine distance
    return 1.0f - (float)(scalarProduct / (sqrt(magA) * sqrt(magB)));
}

//
// L2 distance functions.
//

float DistanceL2Int8::compare(const int8_t *a, const int8_t *b, uint32_t size) const
{
#ifdef _WINDOWS
#ifdef USE_AVX2
    __m256 r = _mm256_setzero_ps();
    char *pX = (char *)a, *pY = (char *)b;
    while (size >= 32)
    {
        __m256i r1 = _mm256_subs_epi8(_mm256_loadu_si256((__m256i *)pX), _mm256_loadu_si256((__m256i *)pY));
        r = _mm256_add_ps(r, _mm256_mul_epi8(r1, r1));
        pX += 32;
        pY += 32;
        size -= 32;
    }
    while (size > 0)
    {
        __m128i r2 = _mm_subs_epi8(_mm_loadu_si128((__m128i *)pX), _mm_loadu_si128((__m128i *)pY));
        r = _mm256_add_ps(r, _mm256_mul32_pi8(r2, r2));
        pX += 4;
        pY += 4;
        size -= 4;
    }
    r = _mm256_hadd_ps(_mm256_hadd_ps(r, r), r);
    return r.m256_f32[0] + r.m256_f32[4];
#else
    int32_t result = 0;
#pragma omp simd reduction(+ : result) aligned(a, b : 8)
    for (int32_t i = 0; i < (int32_t)size; i++)
    {
        result += ((int32_t)((int16_t)a[i] - (int16_t)b[i])) * ((int32_t)((int16_t)a[i] - (int16_t)b[i]));
    }
    return (float)result;
#endif
#else
    int32_t result = 0;
#pragma omp simd reduction(+ : result) aligned(a, b : 8)
    for (int32_t i = 0; i < (int32_t)size; i++)
    {
        result += ((int32_t)((int16_t)a[i] - (int16_t)b[i])) * ((int32_t)((int16_t)a[i] - (int16_t)b[i]));
    }
    return (float)result;
#endif
}

float DistanceL2UInt8::compare(const uint8_t *a, const uint8_t *b, uint32_t size) const
{
    uint32_t result = 0;
#ifndef _WINDOWS
#pragma omp simd reduction(+ : result) aligned(a, b : 8)
#endif
    for (int32_t i = 0; i < (int32_t)size; i++)
    {
        result += ((int32_t)((int16_t)a[i] - (int16_t)b[i])) * ((int32_t)((int16_t)a[i] - (int16_t)b[i]));
    }
    return (float)result;
}

#ifndef _WINDOWS
float DistanceL2Float::compare(const float *a, const float *b, uint32_t size) const
{
    a = (const float *)__builtin_assume_aligned(a, 32);
    b = (const float *)__builtin_assume_aligned(b, 32);
#else
float DistanceL2Float::compare(const float *a, const float *b, uint32_t size) const
{
#endif

    float result = 0;
#ifdef USE_AVX2
    // assume size is divisible by 8
    uint16_t niters = (uint16_t)(size / 8);
    __m256 sum = _mm256_setzero_ps();
    for (uint16_t j = 0; j < niters; j++)
    {
        // scope is a[8j:8j+7], b[8j:8j+7]
        // load a_vec
        if (j < (niters - 1))
        {
            _mm_prefetch((char *)(a + 8 * (j + 1)), _MM_HINT_T0);
            _mm_prefetch((char *)(b + 8 * (j + 1)), _MM_HINT_T0);
        }
        __m256 a_vec = _mm256_load_ps(a + 8 * j);
        // load b_vec
        __m256 b_vec = _mm256_load_ps(b + 8 * j);
        // a_vec - b_vec
        __m256 tmp_vec = _mm256_sub_ps(a_vec, b_vec);

        sum = _mm256_fmadd_ps(tmp_vec, tmp_vec, sum);
    }

    // horizontal add sum
    result = _mm256_reduce_add_ps(sum);
#else
#ifndef _WINDOWS
#pragma omp simd reduction(+ : result) aligned(a, b : 32)
#endif
    for (int32_t i = 0; i < (int32_t)size; i++)
    {
        result += (a[i] - b[i]) * (a[i] - b[i]);
    }
#endif
    return result;
}

template <typename T> float SlowDistanceL2<T>::compare(const T *a, const T *b, uint32_t length) const
{
    float result = 0.0f;
    for (uint32_t i = 0; i < length; i++)
    {
        result += ((float)(a[i] - b[i])) * (a[i] - b[i]);
    }
    return result;
}

#ifdef _WINDOWS
float AVXDistanceL2Int8::compare(const int8_t *a, const int8_t *b, uint32_t length) const
{
    __m128 r = _mm_setzero_ps();
    __m128i r1;
    while (length >= 16)
    {
        r1 = _mm_subs_epi8(_mm_load_si128((__m128i *)a), _mm_load_si128((__m128i *)b));
        r = _mm_add_ps(r, _mm_mul_epi8(r1));
        a += 16;
        b += 16;
        length -= 16;
    }
    r = _mm_hadd_ps(_mm_hadd_ps(r, r), r);
    float res = r.m128_f32[0];

    if (length >= 8)
    {
        __m128 r2 = _mm_setzero_ps();
        __m128i r3 = _mm_subs_epi8(_mm_load_si128((__m128i *)(a - 8)), _mm_load_si128((__m128i *)(b - 8)));
        r2 = _mm_add_ps(r2, _mm_mulhi_epi8(r3));
        a += 8;
        b += 8;
        length -= 8;
        r2 = _mm_hadd_ps(_mm_hadd_ps(r2, r2), r2);
        res += r2.m128_f32[0];
    }

    if (length >= 4)
    {
        __m128 r2 = _mm_setzero_ps();
        __m128i r3 = _mm_subs_epi8(_mm_load_si128((__m128i *)(a - 12)), _mm_load_si128((__m128i *)(b - 12)));
        r2 = _mm_add_ps(r2, _mm_mulhi_epi8_shift32(r3));
        res += r2.m128_f32[0] + r2.m128_f32[1];
    }

    return res;
}

float AVXDistanceL2Float::compare(const float *a, const float *b, uint32_t length) const
{
    __m128 diff, v1, v2;
    __m128 sum = _mm_set1_ps(0);

    while (length >= 4)
    {
        v1 = _mm_loadu_ps(a);
        a += 4;
        v2 = _mm_loadu_ps(b);
        b += 4;
        diff = _mm_sub_ps(v1, v2);
        sum = _mm_add_ps(sum, _mm_mul_ps(diff, diff));
        length -= 4;
    }

    return sum.m128_f32[0] + sum.m128_f32[1] + sum.m128_f32[2] + sum.m128_f32[3];
}
#else
float AVXDistanceL2Int8::compare(const int8_t *, const int8_t *, uint32_t) const
{
    return 0;
}
float AVXDistanceL2Float::compare(const float *, const float *, uint32_t) const
{
    return 0;
}
#endif

template <typename T> float DistanceInnerProduct<T>::inner_product(const T *a, const T *b, uint32_t size) const
{
    if (!std::is_floating_point<T>::value)
    {
        diskann::cerr << "ERROR: Inner Product only defined for float currently." << std::endl;
        throw diskann::ANNException("ERROR: Inner Product only defined for float currently.", -1, __FUNCSIG__, __FILE__,
                                    __LINE__);
    }

    float result = 0;

#ifdef __GNUC__
#ifdef USE_AVX2
#define AVX_DOT(addr1, addr2, dest, tmp1, tmp2)                                                                        \
    tmp1 = _mm256_loadu_ps(addr1);                                                                                     \
    tmp2 = _mm256_loadu_ps(addr2);                                                                                     \
    tmp1 = _mm256_mul_ps(tmp1, tmp2);                                                                                  \
    dest = _mm256_add_ps(dest, tmp1);

    __m256 sum;
    __m256 l0, l1;
    __m256 r0, r1;
    uint32_t D = (size + 7) & ~7U;
    uint32_t DR = D % 16;
    uint32_t DD = D - DR;
    const float *l = (float *)a;
    const float *r = (float *)b;
    const float *e_l = l + DD;
    const float *e_r = r + DD;
    float unpack[8] __attribute__((aligned(32))) = {0, 0, 0, 0, 0, 0, 0, 0};

    sum = _mm256_loadu_ps(unpack);
    if (DR)
    {
        AVX_DOT(e_l, e_r, sum, l0, r0);
    }

    for (uint32_t i = 0; i < DD; i += 16, l += 16, r += 16)
    {
        AVX_DOT(l, r, sum, l0, r0);
        AVX_DOT(l + 8, r + 8, sum, l1, r1);
    }
    _mm256_storeu_ps(unpack, sum);
    result = unpack[0] + unpack[1] + unpack[2] + unpack[3] + unpack[4] + unpack[5] + unpack[6] + unpack[7];

#else
#ifdef __SSE2__
#define SSE_DOT(addr1, addr2, dest, tmp1, tmp2)                                                                        \
    tmp1 = _mm128_loadu_ps(addr1);                                                                                     \
    tmp2 = _mm128_loadu_ps(addr2);                                                                                     \
    tmp1 = _mm128_mul_ps(tmp1, tmp2);                                                                                  \
    dest = _mm128_add_ps(dest, tmp1);
    __m128 sum;
    __m128 l0, l1, l2, l3;
    __m128 r0, r1, r2, r3;
    uint32_t D = (size + 3) & ~3U;
    uint32_t DR = D % 16;
    uint32_t DD = D - DR;
    const float *l = a;
    const float *r = b;
    const float *e_l = l + DD;
    const float *e_r = r + DD;
    float unpack[4] __attribute__((aligned(16))) = {0, 0, 0, 0};

    sum = _mm_load_ps(unpack);
    switch (DR)
    {
    case 12:
        SSE_DOT(e_l + 8, e_r + 8, sum, l2, r2);
    case 8:
        SSE_DOT(e_l + 4, e_r + 4, sum, l1, r1);
    case 4:
        SSE_DOT(e_l, e_r, sum, l0, r0);
    default:
        break;
    }
    for (uint32_t i = 0; i < DD; i += 16, l += 16, r += 16)
    {
        SSE_DOT(l, r, sum, l0, r0);
        SSE_DOT(l + 4, r + 4, sum, l1, r1);
        SSE_DOT(l + 8, r + 8, sum, l2, r2);
        SSE_DOT(l + 12, r + 12, sum, l3, r3);
    }
    _mm_storeu_ps(unpack, sum);
    result += unpack[0] + unpack[1] + unpack[2] + unpack[3];
#else

    float dot0, dot1, dot2, dot3;
    const float *last = a + size;
    const float *unroll_group = last - 3;

    /* Process 4 items with each loop for efficiency. */
    while (a < unroll_group)
    {
        dot0 = a[0] * b[0];
        dot1 = a[1] * b[1];
        dot2 = a[2] * b[2];
        dot3 = a[3] * b[3];
        result += dot0 + dot1 + dot2 + dot3;
        a += 4;
        b += 4;
    }
    /* Process last 0-3 pixels.  Not needed for standard vector lengths. */
    while (a < last)
    {
        result += *a++ * *b++;
    }
#endif
#endif
#endif
    return result;
}

template <typename T> float DistanceFastL2<T>::compare(const T *a, const T *b, float norm, uint32_t size) const
{
    float result = -2 * DistanceInnerProduct<T>::inner_product(a, b, size);
    result += norm;
    return result;
}

template <typename T> float DistanceFastL2<T>::norm(const T *a, uint32_t size) const
{
    if (!std::is_floating_point<T>::value)
    {
        diskann::cerr << "ERROR: FastL2 only defined for float currently." << std::endl;
        throw diskann::ANNException("ERROR: FastL2 only defined for float currently.", -1, __FUNCSIG__, __FILE__,
                                    __LINE__);
    }
    float result = 0;
#ifdef __GNUC__
#ifdef __AVX__
#define AVX_L2NORM(addr, dest, tmp)                                                                                    \
    tmp = _mm256_loadu_ps(addr);                                                                                       \
    tmp = _mm256_mul_ps(tmp, tmp);                                                                                     \
    dest = _mm256_add_ps(dest, tmp);

    __m256 sum;
    __m256 l0, l1;
    uint32_t D = (size + 7) & ~7U;
    uint32_t DR = D % 16;
    uint32_t DD = D - DR;
    const float *l = (float *)a;
    const float *e_l = l + DD;
    float unpack[8] __attribute__((aligned(32))) = {0, 0, 0, 0, 0, 0, 0, 0};

    sum = _mm256_loadu_ps(unpack);
    if (DR)
    {
        AVX_L2NORM(e_l, sum, l0);
    }
    for (uint32_t i = 0; i < DD; i += 16, l += 16)
    {
        AVX_L2NORM(l, sum, l0);
        AVX_L2NORM(l + 8, sum, l1);
    }
    _mm256_storeu_ps(unpack, sum);
    result = unpack[0] + unpack[1] + unpack[2] + unpack[3] + unpack[4] + unpack[5] + unpack[6] + unpack[7];
#else
#ifdef __SSE2__
#define SSE_L2NORM(addr, dest, tmp)                                                                                    \
    tmp = _mm128_loadu_ps(addr);                                                                                       \
    tmp = _mm128_mul_ps(tmp, tmp);                                                                                     \
    dest = _mm128_add_ps(dest, tmp);

    __m128 sum;
    __m128 l0, l1, l2, l3;
    uint32_t D = (size + 3) & ~3U;
    uint32_t DR = D % 16;
    uint32_t DD = D - DR;
    const float *l = a;
    const float *e_l = l + DD;
    float unpack[4] __attribute__((aligned(16))) = {0, 0, 0, 0};

    sum = _mm_load_ps(unpack);
    switch (DR)
    {
    case 12:
        SSE_L2NORM(e_l + 8, sum, l2);
    case 8:
        SSE_L2NORM(e_l + 4, sum, l1);
    case 4:
        SSE_L2NORM(e_l, sum, l0);
    default:
        break;
    }
    for (uint32_t i = 0; i < DD; i += 16, l += 16)
    {
        SSE_L2NORM(l, sum, l0);
        SSE_L2NORM(l + 4, sum, l1);
        SSE_L2NORM(l + 8, sum, l2);
        SSE_L2NORM(l + 12, sum, l3);
    }
    _mm_storeu_ps(unpack, sum);
    result += unpack[0] + unpack[1] + unpack[2] + unpack[3];
#else
    float dot0, dot1, dot2, dot3;
    const float *last = a + size;
    const float *unroll_group = last - 3;

    /* Process 4 items with each loop for efficiency. */
    while (a < unroll_group)
    {
        dot0 = a[0] * a[0];
        dot1 = a[1] * a[1];
        dot2 = a[2] * a[2];
        dot3 = a[3] * a[3];
        result += dot0 + dot1 + dot2 + dot3;
        a += 4;
    }
    /* Process last 0-3 pixels.  Not needed for standard vector lengths. */
    while (a < last)
    {
        result += (*a) * (*a);
        a++;
    }
#endif
#endif
#endif
    return result;
}

float AVXDistanceInnerProductFloat::compare(const float *a, const float *b, uint32_t size) const
{
    float result = 0.0f;
#define AVX_DOT(addr1, addr2, dest, tmp1, tmp2)                                                                        \
    tmp1 = _mm256_loadu_ps(addr1);                                                                                     \
    tmp2 = _mm256_loadu_ps(addr2);                                                                                     \
    tmp1 = _mm256_mul_ps(tmp1, tmp2);                                                                                  \
    dest = _mm256_add_ps(dest, tmp1);

    __m256 sum;
    __m256 l0, l1;
    __m256 r0, r1;
    uint32_t D = (size + 7) & ~7U;
    uint32_t DR = D % 16;
    uint32_t DD = D - DR;
    const float *l = (float *)a;
    const float *r = (float *)b;
    const float *e_l = l + DD;
    const float *e_r = r + DD;
#ifndef _WINDOWS
    float unpack[8] __attribute__((aligned(32))) = {0, 0, 0, 0, 0, 0, 0, 0};
#else
    __declspec(align(32)) float unpack[8] = {0, 0, 0, 0, 0, 0, 0, 0};
#endif

    sum = _mm256_loadu_ps(unpack);
    if (DR)
    {
        AVX_DOT(e_l, e_r, sum, l0, r0);
    }

    for (uint32_t i = 0; i < DD; i += 16, l += 16, r += 16)
    {
        AVX_DOT(l, r, sum, l0, r0);
        AVX_DOT(l + 8, r + 8, sum, l1, r1);
    }
    _mm256_storeu_ps(unpack, sum);
    result = unpack[0] + unpack[1] + unpack[2] + unpack[3] + unpack[4] + unpack[5] + unpack[6] + unpack[7];

    return -result;
}

uint32_t AVXNormalizedCosineDistanceFloat::post_normalization_dimension(uint32_t orig_dimension) const
{
    return orig_dimension;
}
bool AVXNormalizedCosineDistanceFloat::preprocessing_required() const
{
    return true;
}
void AVXNormalizedCosineDistanceFloat::preprocess_base_points(float *original_data, const size_t orig_dim,
                                                              const size_t num_points)
{
    for (uint32_t i = 0; i < num_points; i++)
    {
        normalize((float *)(original_data + i * orig_dim), orig_dim);
    }
}

void AVXNormalizedCosineDistanceFloat::preprocess_query(const float *query_vec, const size_t query_dim,
                                                        float *query_scratch)
{
    normalize_and_copy(query_vec, (uint32_t)query_dim, query_scratch);
}

void AVXNormalizedCosineDistanceFloat::normalize_and_copy(const float *query_vec, const uint32_t query_dim,
                                                          float *query_target) const
{
    float norm = get_norm(query_vec, query_dim);

    for (uint32_t i = 0; i < query_dim; i++)
    {
        query_target[i] = query_vec[i] / norm;
    }
}

// Get the right distance function for the given metric.
template <> diskann::Distance<float> *get_distance_function(diskann::Metric m)
{
    if (m == diskann::Metric::L2)
    {
        if (Avx2SupportedCPU)
        {
            diskann::cout << "L2: Using AVX2 distance computation DistanceL2Float" << std::endl;
            return new diskann::DistanceL2Float();
        }
        else if (AvxSupportedCPU)
        {
            diskann::cout << "L2: AVX2 not supported. Using AVX distance computation" << std::endl;
            return new diskann::AVXDistanceL2Float();
        }
        else
        {
            diskann::cout << "L2: Older CPU. Using slow distance computation" << std::endl;
            return new diskann::SlowDistanceL2<float>();
        }
    }
    else if (m == diskann::Metric::COSINE)
    {
        diskann::cout << "Cosine: Using either AVX or AVX2 implementation" << std::endl;
        return new diskann::DistanceCosineFloat();
    }
    else if (m == diskann::Metric::INNER_PRODUCT)
    {
        diskann::cout << "Inner product: Using AVX2 implementation "
                         "AVXDistanceInnerProductFloat"
                      << std::endl;
        return new diskann::AVXDistanceInnerProductFloat();
    }
    else if (m == diskann::Metric::FAST_L2)
    {
        diskann::cout << "Fast_L2: Using AVX2 implementation with norm "
                         "memoization DistanceFastL2<float>"
                      << std::endl;
        return new diskann::DistanceFastL2<float>();
    }
    else
    {
        std::stringstream stream;
        stream << "Only L2, cosine, and inner product supported for floating "
                  "point vectors as of now."
               << std::endl;
        diskann::cerr << stream.str() << std::endl;
        throw diskann::ANNException(stream.str(), -1, __FUNCSIG__, __FILE__, __LINE__);
    }
}

template <> diskann::Distance<int8_t> *get_distance_function(diskann::Metric m)
{
    if (m == diskann::Metric::L2)
    {
        if (Avx2SupportedCPU)
        {
            diskann::cout << "Using AVX2 distance computation DistanceL2Int8." << std::endl;
            return new diskann::DistanceL2Int8();
        }
        else if (AvxSupportedCPU)
        {
            diskann::cout << "AVX2 not supported. Using AVX distance computation" << std::endl;
            return new diskann::AVXDistanceL2Int8();
        }
        else
        {
            diskann::cout << "Older CPU. Using slow distance computation "
                             "SlowDistanceL2Int<int8_t>."
                          << std::endl;
            return new diskann::SlowDistanceL2<int8_t>();
        }
    }
    else if (m == diskann::Metric::COSINE)
    {
        diskann::cout << "Using either AVX or AVX2 for Cosine similarity "
                         "DistanceCosineInt8."
                      << std::endl;
        return new diskann::DistanceCosineInt8();
    }
    else
    {
        std::stringstream stream;
        stream << "Only L2 and cosine supported for signed byte vectors." << std::endl;
        diskann::cerr << stream.str() << std::endl;
        throw diskann::ANNException(stream.str(), -1, __FUNCSIG__, __FILE__, __LINE__);
    }
}

template <> diskann::Distance<uint8_t> *get_distance_function(diskann::Metric m)
{
    if (m == diskann::Metric::L2)
    {
#ifdef _WINDOWS
        diskann::cout << "WARNING: AVX/AVX2 distance function not defined for Uint8. "
                         "Using "
                         "slow version. "
                         "Contact gopalsr@microsoft.com if you need AVX/AVX2 support."
                      << std::endl;
#endif
        return new diskann::DistanceL2UInt8();
    }
    else if (m == diskann::Metric::COSINE)
    {
        diskann::cout << "AVX/AVX2 distance function not defined for Uint8. Using "
                         "slow version SlowDistanceCosineUint8() "
                         "Contact gopalsr@microsoft.com if you need AVX/AVX2 support."
                      << std::endl;
        return new diskann::SlowDistanceCosineUInt8();
    }
    else
    {
        std::stringstream stream;
        stream << "Only L2 and cosine supported for uint32_t byte vectors." << std::endl;
        diskann::cerr << stream.str() << std::endl;
        throw diskann::ANNException(stream.str(), -1, __FUNCSIG__, __FILE__, __LINE__);
    }
}

template DISKANN_DLLEXPORT class DistanceInnerProduct<float>;
template DISKANN_DLLEXPORT class DistanceInnerProduct<int8_t>;
template DISKANN_DLLEXPORT class DistanceInnerProduct<uint8_t>;

template DISKANN_DLLEXPORT class DistanceFastL2<float>;
template DISKANN_DLLEXPORT class DistanceFastL2<int8_t>;
template DISKANN_DLLEXPORT class DistanceFastL2<uint8_t>;

template DISKANN_DLLEXPORT class SlowDistanceL2<float>;
template DISKANN_DLLEXPORT class SlowDistanceL2<int8_t>;
template DISKANN_DLLEXPORT class SlowDistanceL2<uint8_t>;

<<<<<<< HEAD
=======
template DISKANN_DLLEXPORT Distance<float> *get_distance_function(Metric m);
template DISKANN_DLLEXPORT Distance<int8_t> *get_distance_function(Metric m);
template DISKANN_DLLEXPORT Distance<uint8_t> *get_distance_function(Metric m);

>>>>>>> 4e0eb882
} // namespace diskann<|MERGE_RESOLUTION|>--- conflicted
+++ resolved
@@ -61,13 +61,6 @@
     return _alignment_factor;
 }
 
-<<<<<<< HEAD
-template <typename T> Distance<T>::~Distance()
-{
-}
-
-=======
->>>>>>> 4e0eb882
 //
 // Cosine distance functions.
 //
@@ -733,11 +726,8 @@
 template DISKANN_DLLEXPORT class SlowDistanceL2<int8_t>;
 template DISKANN_DLLEXPORT class SlowDistanceL2<uint8_t>;
 
-<<<<<<< HEAD
-=======
 template DISKANN_DLLEXPORT Distance<float> *get_distance_function(Metric m);
 template DISKANN_DLLEXPORT Distance<int8_t> *get_distance_function(Metric m);
 template DISKANN_DLLEXPORT Distance<uint8_t> *get_distance_function(Metric m);
 
->>>>>>> 4e0eb882
 } // namespace diskann