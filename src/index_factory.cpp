--- conflicted
+++ resolved
@@ -47,12 +47,7 @@
         _config->tag_type != "uint64" && _config->tag_type != "tag_uint128")
     {
         throw ANNException("ERROR: invalid data type : + " + _config->tag_type +
-<<<<<<< HEAD
                                " is not supported. please select from [int32, uint32, int64, uint64, tag_uint128]",
-=======
-                               " is not supported. please select from [int32, "
-                               "uint32, int64, uint64]",
->>>>>>> 7ac28915
                            -1);
     }
 }
