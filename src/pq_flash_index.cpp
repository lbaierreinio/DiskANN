--- conflicted
+++ resolved
@@ -1140,17 +1140,10 @@
 }
 
 #ifdef USE_BING_INFRA
-<<<<<<< HEAD
-bool getNextCompletedRequest(std::shared_ptr<AlignedFileReader> &reader,
-                             IOContext &ctx, int &completedIndex) {
-  reader->wait(ctx, completedIndex);
-  return completedIndex != -1;
-=======
 bool getNextCompletedRequest(std::shared_ptr<AlignedFileReader> &reader, IOContext &ctx, int &completedIndex)
 {
     reader->wait(ctx, completedIndex);
     return completedIndex != -1;
->>>>>>> 79f83c16
 }
 #endif
 
