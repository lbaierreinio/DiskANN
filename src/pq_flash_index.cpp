--- conflicted
+++ resolved
@@ -711,12 +711,7 @@
             assert(universal_label_reader.is_open());
             universal_label_reader >> _universal_label;
             universal_label_reader.close();
-<<<<<<< HEAD
             _universal_label_exists = true;
-=======
-            LabelT label_as_num = (LabelT)std::stoul(univ_label);
-            set_universal_label(label_as_num);
->>>>>>> afea659f
         }
         if (file_exists(dummy_map_file))
         {
@@ -1301,13 +1296,8 @@
             compute_dists(node_nbrs, nnbrs, dist_scratch);
             if (stats != nullptr)
             {
-<<<<<<< HEAD
-                stats->traversal_stats.n_cmps += (double)nnbrs;
-                stats->cpu_us += (double)cpu_timer.elapsed();
-=======
-                stats->n_cmps += (uint32_t)nnbrs;
+                stats->traversal_stats.n_cmps += (uint32_t)nnbrs;
                 stats->cpu_us += (float)cpu_timer.elapsed();
->>>>>>> afea659f
             }
 
             // process prefetched nhood
@@ -1373,13 +1363,8 @@
             compute_dists(node_nbrs, nnbrs, dist_scratch);
             if (stats != nullptr)
             {
-<<<<<<< HEAD
-                stats->traversal_stats.n_cmps += (double)nnbrs;
-                stats->cpu_us += (double)cpu_timer.elapsed();
-=======
-                stats->n_cmps += (uint32_t)nnbrs;
+                stats->traversal_stats.n_cmps += (uint32_t)nnbrs;
                 stats->cpu_us += (float)cpu_timer.elapsed();
->>>>>>> afea659f
             }
 
             cpu_timer.reset();
