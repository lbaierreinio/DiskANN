--- conflicted
+++ resolved
@@ -923,17 +923,9 @@
             universal_label_reader >> univ_label;
 #ifndef EXEC_ENV_OLS
             universal_label_reader.close();
-<<<<<<< HEAD
-            if (!univ_label.empty())
-            {
-                LabelT label_as_num = (LabelT)std::stoul(univ_label);
-                set_universal_label(label_as_num);
-            }
-=======
 #endif
             LabelT label_as_num = (LabelT)std::stoul(univ_label);
             set_universal_label(label_as_num);
->>>>>>> b2a595ce
         }
 
 #ifdef EXEC_ENV_OLS
