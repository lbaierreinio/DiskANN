// Copyright (c) Microsoft Corporation. All rights reserved.
// Licensed under the MIT license.

<<<<<<< HEAD
#include <omp.h>
#include <array>

#include <type_traits>

=======
#include "ann_exception.h"
>>>>>>> 7ac28915
#include "boost/dynamic_bitset.hpp"
#include "index_factory.h"
#include "memory_mapper.h"
#include "tag_uint128.h"
#include "timer.h"
#include "tsl/robin_map.h"
#include "tsl/robin_set.h"
#include "utils.h"
#include "windows_customizations.h"
#include <omp.h>
#include <type_traits>
#if defined(DISKANN_RELEASE_UNUSED_TCMALLOC_MEMORY_AT_CHECKPOINTS) && defined(DISKANN_BUILD)
#include "gperftools/malloc_extension.h"
#endif

#ifdef _WINDOWS
#include <xmmintrin.h>
#endif

#include "index.h"
#include <limits>

#define MAX_POINTS_FOR_USING_BITSET 10000000

namespace diskann
{
// Initialize an index with metric m, load the data of type T with filename
// (bin), and initialize max_points
template <typename T, typename TagT, typename LabelT>
Index<T, TagT, LabelT>::Index(const IndexConfig &index_config, std::shared_ptr<AbstractDataStore<T>> data_store,
                              std::unique_ptr<AbstractGraphStore> graph_store,
                              std::shared_ptr<AbstractDataStore<T>> pq_data_store)
    : _dist_metric(index_config.metric), _dim(index_config.dimension), _max_points(index_config.max_points),
      _num_frozen_pts(index_config.num_frozen_pts), _dynamic_index(index_config.dynamic_index),
      _enable_tags(index_config.enable_tags), _indexingMaxC(DEFAULT_MAXC), _query_scratch(nullptr),
      _pq_dist(index_config.pq_dist_build), _use_opq(index_config.use_opq),
      _filtered_index(index_config.filtered_index), _num_pq_chunks(index_config.num_pq_chunks),
      _delete_set(new tsl::robin_set<uint32_t>), _conc_consolidate(index_config.concurrent_consolidate)
{
    if (_dynamic_index && !_enable_tags)
    {
        throw ANNException("ERROR: Dynamic Indexing must have tags enabled.", -1, __FUNCSIG__, __FILE__, __LINE__);
    }

    if (_pq_dist)
    {
        if (_dynamic_index)
            throw ANNException("ERROR: Dynamic Indexing not supported with PQ distance based "
                               "index construction",
                               -1, __FUNCSIG__, __FILE__, __LINE__);
        if (_dist_metric == diskann::Metric::INNER_PRODUCT)
            throw ANNException("ERROR: Inner product metrics not yet supported "
                               "with PQ distance "
                               "base index",
                               -1, __FUNCSIG__, __FILE__, __LINE__);
    }

    if (_dynamic_index && _num_frozen_pts == 0)
    {
        _num_frozen_pts = 1;
    }
    // Sanity check. While logically it is correct, max_points = 0 causes
    // downstream problems.
    if (_max_points == 0)
    {
        _max_points = 1;
    }
    const size_t total_internal_points = _max_points + _num_frozen_pts;

    _start = (uint32_t)_max_points;

    _data_store = data_store;
    _pq_data_store = pq_data_store;
    _graph_store = std::move(graph_store);

    _locks = std::vector<non_recursive_mutex>(total_internal_points);
    if (_enable_tags)
    {
        _location_to_tag.reserve(total_internal_points);
        _tag_to_location.reserve(total_internal_points);
    }

    if (_dynamic_index)
    {
        this->enable_delete(); // enable delete by default for dynamic index
        if (_filtered_index)
        {
            _location_to_labels.resize(total_internal_points);
        }
    }

    if (index_config.index_write_params != nullptr)
    {
        _indexingQueueSize = index_config.index_write_params->search_list_size;
        _indexingRange = index_config.index_write_params->max_degree;
        _indexingMaxC = index_config.index_write_params->max_occlusion_size;
        _indexingAlpha = index_config.index_write_params->alpha;
        _filterIndexingQueueSize = index_config.index_write_params->filter_list_size;
        _indexingThreads = index_config.index_write_params->num_threads;
        _saturate_graph = index_config.index_write_params->saturate_graph;

        if (index_config.index_search_params != nullptr)
        {
            std::uint32_t default_queue_size = (std::max)(_indexingQueueSize, _filterIndexingQueueSize);
            uint32_t num_scratch_spaces = index_config.index_search_params->num_search_threads + _indexingThreads;
            initialize_query_scratch(num_scratch_spaces, index_config.index_search_params->initial_search_list_size,
                default_queue_size, _indexingRange, _indexingMaxC, _data_store->get_dims());
        }
    }
}

template <typename T, typename TagT, typename LabelT>
Index<T, TagT, LabelT>::Index(Metric m, const size_t dim, const size_t max_points,
                              const std::shared_ptr<IndexWriteParameters> index_parameters,
                              const std::shared_ptr<IndexSearchParams> index_search_params, const size_t num_frozen_pts,
                              const bool dynamic_index, const bool enable_tags, const bool concurrent_consolidate,
                              const bool pq_dist_build, const size_t num_pq_chunks, const bool use_opq,
                              const bool filtered_index)
    : Index(
          IndexConfigBuilder()
              .with_metric(m)
              .with_dimension(dim)
              .with_max_points(max_points)
              .with_index_write_params(index_parameters)
              .with_index_search_params(index_search_params)
              .with_num_frozen_pts(num_frozen_pts)
              .is_dynamic_index(dynamic_index)
              .is_enable_tags(enable_tags)
              .is_concurrent_consolidate(concurrent_consolidate)
              .is_pq_dist_build(pq_dist_build)
              .with_num_pq_chunks(num_pq_chunks)
              .is_use_opq(use_opq)
              .is_filtered(filtered_index)
              .with_data_type(diskann_type_to_name<T>())
              .build(),
          IndexFactory::construct_datastore<T>(DataStoreStrategy::MEMORY,
                                               (max_points == 0 ? (size_t)1 : max_points) +
                                                   (dynamic_index && num_frozen_pts == 0 ? (size_t)1 : num_frozen_pts),
                                               dim, m),
          IndexFactory::construct_graphstore(GraphStoreStrategy::MEMORY,
                                             (max_points == 0 ? (size_t)1 : max_points) +
                                                 (dynamic_index && num_frozen_pts == 0 ? (size_t)1 : num_frozen_pts),
                                             (size_t)((index_parameters == nullptr ? 0 : index_parameters->max_degree) *
                                                      defaults::GRAPH_SLACK_FACTOR * 1.05)))
{
    if (_pq_dist)
    {
        _pq_data_store = IndexFactory::construct_pq_datastore<T>(DataStoreStrategy::MEMORY, max_points + num_frozen_pts,
                                                                 dim, m, num_pq_chunks, use_opq);
    }
    else
    {
        _pq_data_store = _data_store;
    }
}

template <typename T, typename TagT, typename LabelT> Index<T, TagT, LabelT>::~Index()
{
    // Ensure that no other activity is happening before dtor()
    std::unique_lock<std::shared_timed_mutex> ul(_update_lock);
    std::unique_lock<std::shared_timed_mutex> cl(_consolidate_lock);
    std::unique_lock<std::shared_timed_mutex> tl(_tag_lock);
    std::unique_lock<std::shared_timed_mutex> dl(_delete_lock);

    for (auto &lock : _locks)
    {
        LockGuard lg(lock);
    }

    if (_opt_graph != nullptr)
    {
        delete[] _opt_graph;
    }

    if (!_query_scratch.empty())
    {
        ScratchStoreManager<InMemQueryScratch<T>> manager(_query_scratch);
        manager.destroy();
    }
}

template <typename T, typename TagT, typename LabelT>
void Index<T, TagT, LabelT>::initialize_query_scratch(uint32_t num_threads, uint32_t search_l, uint32_t indexing_l,
                                                      uint32_t r, uint32_t maxc, size_t dim, size_t bitmask_size)
{
    for (uint32_t i = 0; i < num_threads; i++)
    {
        auto scratch = new InMemQueryScratch<T>(search_l, indexing_l, r, maxc, dim, _data_store->get_aligned_dim(),
                                                _data_store->get_alignment_factor(), _pq_dist, bitmask_size);
        _query_scratch.push(scratch);
    }
}

template <typename T, typename TagT, typename LabelT> size_t Index<T, TagT, LabelT>::save_tags(std::string tags_file)
{
    if (!_enable_tags)
    {
        diskann::cout << "Not saving tags as they are not enabled." << std::endl;
        return 0;
    }

    size_t tag_bytes_written;
    TagT *tag_data = new TagT[_nd + _num_frozen_pts];
    for (uint32_t i = 0; i < _nd; i++)
    {
        TagT tag;
        if (_location_to_tag.try_get(i, tag))
        {
            tag_data[i] = tag;
        }
        else
        {
            // catering to future when tagT can be any type.
            std::memset((char *)&tag_data[i], 0, sizeof(TagT));
        }
    }
    if (_num_frozen_pts > 0)
    {
        std::memset((char *)&tag_data[_start], 0, sizeof(TagT) * _num_frozen_pts);
    }
    try
    {
        tag_bytes_written = save_bin<TagT>(tags_file, tag_data, _nd + _num_frozen_pts, 1);
    }
    catch (std::system_error &e)
    {
        throw FileException(tags_file, e, __FUNCSIG__, __FILE__, __LINE__);
    }
    delete[] tag_data;
    return tag_bytes_written;
}

template <typename T, typename TagT, typename LabelT> size_t Index<T, TagT, LabelT>::save_data(std::string data_file)
{
    // Note: at this point, either _nd == _max_points or any frozen points have
    // been temporarily moved to _nd, so _nd + _num_frozen_pts is the valid
    // location limit.
    return _data_store->save(data_file, (location_t)(_nd + _num_frozen_pts));
}

// save the graph index on a file as an adjacency list. For each point,
// first store the number of neighbors, and then the neighbor list (each as
// 4 byte uint32_t)
template <typename T, typename TagT, typename LabelT> size_t Index<T, TagT, LabelT>::save_graph(std::string graph_file)
{
    return _graph_store->store(graph_file, _nd + _num_frozen_pts, _num_frozen_pts, _start);
}

template <typename T, typename TagT, typename LabelT>
size_t Index<T, TagT, LabelT>::save_delete_list(const std::string &filename)
{
    if (_delete_set->size() == 0)
    {
        return 0;
    }
    std::unique_ptr<uint32_t[]> delete_list = std::make_unique<uint32_t[]>(_delete_set->size());
    uint32_t i = 0;
    for (auto &del : *_delete_set)
    {
        delete_list[i++] = del;
    }
    return save_bin<uint32_t>(filename, delete_list.get(), _delete_set->size(), 1);
}

template <typename T, typename TagT, typename LabelT>
void Index<T, TagT, LabelT>::save(const char *filename, bool compact_before_save)
{
    diskann::Timer timer;

    std::unique_lock<std::shared_timed_mutex> ul(_update_lock);
    std::unique_lock<std::shared_timed_mutex> cl(_consolidate_lock);
    std::unique_lock<std::shared_timed_mutex> tl(_tag_lock);
    std::unique_lock<std::shared_timed_mutex> dl(_delete_lock);

    if (compact_before_save)
    {
        compact_data();
        compact_frozen_point();
    }
    else
    {
        if (!_data_compacted)
        {
            throw ANNException("Index save for non-compacted index is not yet implemented", -1, __FUNCSIG__, __FILE__,
                               __LINE__);
        }
    }

    if (!_save_as_one_file)
    {
        if (_filtered_index)
        {
            if (_label_to_start_id.size() > 0)
            {
                std::ofstream medoid_writer(std::string(filename) + "_labels_to_medoids.txt");
                if (medoid_writer.fail())
                {
                    throw diskann::ANNException(std::string("Failed to open file ") + filename, -1);
                }
                for (auto iter : _label_to_start_id)
                {
                    medoid_writer << iter.first << ", " << iter.second << std::endl;
                }
                medoid_writer.close();
            }

            if (_use_universal_label)
            {
                std::ofstream universal_label_writer(std::string(filename) + "_universal_label.txt");
                assert(universal_label_writer.is_open());
                universal_label_writer << _universal_label << std::endl;
                universal_label_writer.close();
            }

            if (_location_to_labels.size() > 0)
            {
                std::ofstream label_writer(std::string(filename) + "_labels.txt");
                assert(label_writer.is_open());
                for (uint32_t i = 0; i < _nd + _num_frozen_pts; i++)
                {
                    for (uint32_t j = 0; j + 1 < _location_to_labels[i].size(); j++)
                    {
                        label_writer << _location_to_labels[i][j] << ",";
                    }
                    if (_location_to_labels[i].size() != 0)
                        label_writer << _location_to_labels[i][_location_to_labels[i].size() - 1];

                    label_writer << std::endl;
                }
                label_writer.close();

                // write compacted raw_labels if data hence _location_to_labels was also
                // compacted
                if (compact_before_save && _dynamic_index)
                {
                    _label_map = load_label_map(std::string(filename) + "_labels_map.txt");
                    std::unordered_map<LabelT, std::string> mapped_to_raw_labels;
                    // invert label map
                    for (const auto &[key, value] : _label_map)
                    {
                        mapped_to_raw_labels.insert({value, key});
                    }

                    // write updated labels
                    std::ofstream raw_label_writer(std::string(filename) + "_raw_labels.txt");
                    assert(raw_label_writer.is_open());
                    for (uint32_t i = 0; i < _nd + _num_frozen_pts; i++)
                    {
                        for (uint32_t j = 0; j + 1 < _location_to_labels[i].size(); j++)
                        {
                            raw_label_writer << mapped_to_raw_labels[_location_to_labels[i][j]] << ",";
                        }
                        if (_location_to_labels[i].size() != 0)
                            raw_label_writer
                                << mapped_to_raw_labels[_location_to_labels[i][_location_to_labels[i].size() - 1]];

                        raw_label_writer << std::endl;
                    }
                    raw_label_writer.close();
                }
            }
        }

        std::string graph_file = std::string(filename);
        std::string tags_file = std::string(filename) + ".tags";
        std::string data_file = std::string(filename) + ".data";
        std::string delete_list_file = std::string(filename) + ".del";

        // Because the save_* functions use append mode, ensure that
        // the files are deleted before save. Ideally, we should check
        // the error code for delete_file, but will ignore now because
        // delete should succeed if save will succeed.
        delete_file(graph_file);
        save_graph(graph_file);
        delete_file(data_file);
        save_data(data_file);
        delete_file(tags_file);
        save_tags(tags_file);
        delete_file(delete_list_file);
        save_delete_list(delete_list_file);
    }
    else
    {
        diskann::cout << "Save index in a single file currently not supported. "
                         "Not saving the index."
                      << std::endl;
    }

    // If frozen points were temporarily compacted to _nd, move back to
    // _max_points.
    reposition_frozen_point_to_end();

    diskann::cout << "Time taken for save: " << timer.elapsed() / 1000000.0 << "s." << std::endl;
}

#ifdef EXEC_ENV_OLS
template <typename T, typename TagT, typename LabelT>
size_t Index<T, TagT, LabelT>::load_tags(AlignedFileReader &reader)
{
#else
template <typename T, typename TagT, typename LabelT>
size_t Index<T, TagT, LabelT>::load_tags(const std::string tag_filename)
{
    if (_enable_tags && !file_exists(tag_filename))
    {
        diskann::cerr << "Tag file " << tag_filename << " does not exist!" << std::endl;
        throw diskann::ANNException("Tag file " + tag_filename + " does not exist!", -1, __FUNCSIG__, __FILE__,
                                    __LINE__);
    }
#endif
    if (!_enable_tags)
    {
        diskann::cout << "Tags not loaded as tags not enabled." << std::endl;
        return 0;
    }

    size_t file_dim, file_num_points;
    TagT *tag_data;
#ifdef EXEC_ENV_OLS
    load_bin<TagT>(reader, tag_data, file_num_points, file_dim);
#else
    load_bin<TagT>(std::string(tag_filename), tag_data, file_num_points, file_dim);
#endif

    if (file_dim != 1)
    {
        std::stringstream stream;
        stream << "ERROR: Found " << file_dim << " dimensions for tags,"
               << "but tag file must have 1 dimension." << std::endl;
        diskann::cerr << stream.str() << std::endl;
        delete[] tag_data;
        throw diskann::ANNException(stream.str(), -1, __FUNCSIG__, __FILE__, __LINE__);
    }

    const size_t num_data_points = file_num_points - _num_frozen_pts;
    _location_to_tag.reserve(num_data_points);
    _tag_to_location.reserve(num_data_points);
    for (uint32_t i = 0; i < (uint32_t)num_data_points; i++)
    {
        TagT tag = *(tag_data + i);
        if (_delete_set->find(i) == _delete_set->end())
        {
            _location_to_tag.set(i, tag);
            _tag_to_location[tag] = i;
        }
    }
    diskann::cout << "Tags loaded." << std::endl;
    delete[] tag_data;
    return file_num_points;
}

template <typename T, typename TagT, typename LabelT>
#ifdef EXEC_ENV_OLS
size_t Index<T, TagT, LabelT>::load_data(AlignedFileReader &reader)
{
#else
size_t Index<T, TagT, LabelT>::load_data(std::string filename)
{
#endif
    size_t file_dim, file_num_points;
#ifdef EXEC_ENV_OLS
    diskann::get_bin_metadata(reader, file_num_points, file_dim);
#else
    if (!file_exists(filename))
    {
        std::stringstream stream;
        stream << "ERROR: data file " << filename << " does not exist." << std::endl;
        diskann::cerr << stream.str() << std::endl;
        throw diskann::ANNException(stream.str(), -1, __FUNCSIG__, __FILE__, __LINE__);
    }
    diskann::get_bin_metadata(filename, file_num_points, file_dim);
#endif

    // since we are loading a new dataset, _empty_slots must be cleared
    _empty_slots.clear();

    if (file_dim != _dim)
    {
        std::stringstream stream;
        stream << "ERROR: Driver requests loading " << _dim << " dimension,"
               << "but file has " << file_dim << " dimension." << std::endl;
        diskann::cerr << stream.str() << std::endl;
        throw diskann::ANNException(stream.str(), -1, __FUNCSIG__, __FILE__, __LINE__);
    }

    if (file_num_points > _max_points + _num_frozen_pts)
    {
        // update and tag lock acquired in load() before calling load_data
        resize(file_num_points - _num_frozen_pts);
    }

#ifdef EXEC_ENV_OLS
    // REFACTOR TODO: Must figure out how to support aligned reader in a clean
    // manner.
    copy_aligned_data_from_file<T>(reader, _data, file_num_points, file_dim, _data_store->get_aligned_dim());
#else
    _data_store->load(filename); // offset == 0.
#endif
    return file_num_points;
}

#ifdef EXEC_ENV_OLS
template <typename T, typename TagT, typename LabelT>
size_t Index<T, TagT, LabelT>::load_delete_set(AlignedFileReader &reader)
{
#else
template <typename T, typename TagT, typename LabelT>
size_t Index<T, TagT, LabelT>::load_delete_set(const std::string &filename)
{
#endif
    std::unique_ptr<uint32_t[]> delete_list;
    size_t npts, ndim;

#ifdef EXEC_ENV_OLS
    diskann::load_bin<uint32_t>(reader, delete_list, npts, ndim);
#else
    diskann::load_bin<uint32_t>(filename, delete_list, npts, ndim);
#endif
    assert(ndim == 1);
    for (uint32_t i = 0; i < npts; i++)
    {
        _delete_set->insert(delete_list[i]);
    }
    return npts;
}

// load the index from file and update the max_degree, cur (navigating
// node loc), and _final_graph (adjacency list)
template <typename T, typename TagT, typename LabelT>
#ifdef EXEC_ENV_OLS
void Index<T, TagT, LabelT>::load(AlignedFileReader &reader, uint32_t num_threads, uint32_t search_l)
{
#else
void Index<T, TagT, LabelT>::load(const char *filename, uint32_t num_threads, uint32_t search_l)
{
#endif
    std::unique_lock<std::shared_timed_mutex> ul(_update_lock);
    std::unique_lock<std::shared_timed_mutex> cl(_consolidate_lock);
    std::unique_lock<std::shared_timed_mutex> tl(_tag_lock);
    std::unique_lock<std::shared_timed_mutex> dl(_delete_lock);

    _has_built = true;

    size_t tags_file_num_pts = 0, graph_num_pts = 0, data_file_num_pts = 0, label_num_pts = 0;

    std::string mem_index_file(filename);
    std::string labels_file = mem_index_file + "_labels.txt";
    std::string labels_to_medoids = mem_index_file + "_labels_to_medoids.txt";
    std::string labels_map_file = mem_index_file + "_labels_map.txt";

    if (!_save_as_one_file)
    {
        // For DLVS Store, we will not support saving the index in multiple
        // files.
#ifndef EXEC_ENV_OLS
        std::string data_file = std::string(filename) + ".data";
        std::string tags_file = std::string(filename) + ".tags";
        std::string delete_set_file = std::string(filename) + ".del";
        std::string graph_file = std::string(filename);
        data_file_num_pts = load_data(data_file);
        if (file_exists(delete_set_file))
        {
            load_delete_set(delete_set_file);
        }
        if (_enable_tags)
        {
            tags_file_num_pts = load_tags(tags_file);
        }
        graph_num_pts = load_graph(graph_file, data_file_num_pts);
#endif
    }
    else
    {
        diskann::cout << "Single index file saving/loading support not yet "
                         "enabled. Not loading the index."
                      << std::endl;
        return;
    }

    if (data_file_num_pts != graph_num_pts || (data_file_num_pts != tags_file_num_pts && _enable_tags))
    {
        std::stringstream stream;
        stream << "ERROR: When loading index, loaded " << data_file_num_pts << " points from datafile, "
               << graph_num_pts << " from graph, and " << tags_file_num_pts
               << " tags, with num_frozen_pts being set to " << _num_frozen_pts << " in constructor." << std::endl;
        diskann::cerr << stream.str() << std::endl;
        throw diskann::ANNException(stream.str(), -1, __FUNCSIG__, __FILE__, __LINE__);
    }

    if (file_exists(labels_file))
    {
        _label_map = load_label_map(labels_map_file);
        parse_label_file_in_bitset(labels_file, label_num_pts, _label_map.size());
        assert(label_num_pts == data_file_num_pts - _num_frozen_pts);
        if (file_exists(labels_to_medoids))
        {
            std::ifstream medoid_stream(labels_to_medoids);
            std::string line, token;
            uint32_t line_cnt = 0;

            _label_to_start_id.clear();

            while (std::getline(medoid_stream, line))
            {
                std::istringstream iss(line);
                uint32_t cnt = 0;
                uint32_t medoid = 0;
                LabelT label;
                while (std::getline(iss, token, ','))
                {
                    token.erase(std::remove(token.begin(), token.end(), '\n'), token.end());
                    token.erase(std::remove(token.begin(), token.end(), '\r'), token.end());
                    LabelT token_as_num = (LabelT)std::stoul(token);
                    if (cnt == 0)
                        label = token_as_num;
                    else
                        medoid = token_as_num;
                    cnt++;
                }
                _label_to_start_id[label] = medoid;
                line_cnt++;
            }
        }

        std::string universal_label_file(filename);
        universal_label_file += "_universal_label.txt";
        if (file_exists(universal_label_file))
        {
            std::ifstream universal_label_reader(universal_label_file);
            universal_label_reader >> _universal_label;
            _use_universal_label = true;
            universal_label_reader.close();
        }
    }

    _nd = data_file_num_pts - _num_frozen_pts;
    _empty_slots.clear();
    _empty_slots.reserve(_max_points);
    for (auto i = _nd; i < _max_points; i++)
    {
        _empty_slots.insert((uint32_t)i);
    }

    reposition_frozen_point_to_end();
    diskann::cout << "Num frozen points:" << _num_frozen_pts << " _nd: " << _nd << " _start: " << _start
                  << " size(_location_to_tag): " << _location_to_tag.size()
                  << " size(_tag_to_location):" << _tag_to_location.size() << " Max points: " << _max_points
                  << std::endl;

    // For incremental index, _query_scratch is initialized in the constructor.
    // For the bulk index, the params required to initialize _query_scratch
    // are known only at load time, hence this check and the call to
    // initialize_q_s().
    if (_query_scratch.size() == 0)
    {
        initialize_query_scratch(num_threads, search_l, search_l, (uint32_t)_graph_store->get_max_range_of_graph(), _indexingMaxC,
                                 _dim, _bitmask_buf._bitmask_size);
    }
}

#ifndef EXEC_ENV_OLS
template <typename T, typename TagT, typename LabelT>
size_t Index<T, TagT, LabelT>::get_graph_num_frozen_points(const std::string &graph_file)
{
    size_t expected_file_size;
    uint32_t max_observed_degree, start;
    size_t file_frozen_pts;

    std::ifstream in;
    in.exceptions(std::ios::badbit | std::ios::failbit);

    in.open(graph_file, std::ios::binary);
    in.read((char *)&expected_file_size, sizeof(size_t));
    in.read((char *)&max_observed_degree, sizeof(uint32_t));
    in.read((char *)&start, sizeof(uint32_t));
    in.read((char *)&file_frozen_pts, sizeof(size_t));

    return file_frozen_pts;
}
#endif

#ifdef EXEC_ENV_OLS
template <typename T, typename TagT, typename LabelT>
size_t Index<T, TagT, LabelT>::load_graph(AlignedFileReader &reader, size_t expected_num_points)
{
#else

template <typename T, typename TagT, typename LabelT>
size_t Index<T, TagT, LabelT>::load_graph(std::string filename, size_t expected_num_points)
{
#endif
    auto res = _graph_store->load(filename, expected_num_points);
    _start = std::get<1>(res);
    _num_frozen_pts = std::get<2>(res);
    return std::get<0>(res);
}

template <typename T, typename TagT, typename LabelT>
int Index<T, TagT, LabelT>::_get_vector_by_tag(TagType &tag, DataType &vec)
{
    try
    {
        TagT tag_val = std::any_cast<TagT>(tag);
        T *vec_val = std::any_cast<T *>(vec);
        return this->get_vector_by_tag(tag_val, vec_val);
    }
    catch (const std::bad_any_cast &e)
    {
        throw ANNException("Error: bad any cast while performing _get_vector_by_tags() " + std::string(e.what()), -1);
    }
    catch (const std::exception &e)
    {
        throw ANNException("Error: " + std::string(e.what()), -1);
    }
}

template <typename T, typename TagT, typename LabelT> int Index<T, TagT, LabelT>::get_vector_by_tag(TagT &tag, T *vec)
{
    std::shared_lock<std::shared_timed_mutex> lock(_tag_lock);
    if (_tag_to_location.find(tag) == _tag_to_location.end())
    {
        diskann::cout << "Tag " << get_tag_string(tag) << " does not exist" << std::endl;
        return -1;
    }

    location_t location = _tag_to_location[tag];
    _data_store->get_vector(location, vec);

    return 0;
}

template <typename T, typename TagT, typename LabelT> uint32_t Index<T, TagT, LabelT>::calculate_entry_point()
{
    // REFACTOR TODO: This function does not support multi-threaded calculation of
    // medoid. Must revisit if perf is a concern.
    return _data_store->calculate_medoid();
}

template <typename T, typename TagT, typename LabelT> std::vector<uint32_t> Index<T, TagT, LabelT>::get_init_ids()
{
    std::vector<uint32_t> init_ids;
    init_ids.reserve(1 + _num_frozen_pts);

    init_ids.emplace_back(_start);

    for (uint32_t frozen = (uint32_t)_max_points; frozen < _max_points + _num_frozen_pts; frozen++)
    {
        if (frozen != _start)
        {
            init_ids.emplace_back(frozen);
        }
    }

    return init_ids;
}

// Find common filter between a node's labels and a given set of labels, while
// taking into account universal label
template <typename T, typename TagT, typename LabelT>
bool Index<T, TagT, LabelT>::detect_common_filters(uint32_t point_id, bool search_invocation,
                                                   const std::vector<LabelT> &incoming_labels)
{
    auto &curr_node_labels = _location_to_labels[point_id];
    std::vector<LabelT> common_filters;
    std::set_intersection(incoming_labels.begin(), incoming_labels.end(), curr_node_labels.begin(),
                          curr_node_labels.end(), std::back_inserter(common_filters));
    if (common_filters.size() > 0)
    {
        // This is to reduce the repetitive calls. If common_filters size is > 0 ,
        // we dont need to check further for universal label
        return true;
    }
    if (_use_universal_label)
    {
        if (!search_invocation)
        {
            if (std::find(incoming_labels.begin(), incoming_labels.end(), _universal_label) != incoming_labels.end() ||
                std::find(curr_node_labels.begin(), curr_node_labels.end(), _universal_label) != curr_node_labels.end())
                common_filters.push_back(_universal_label);
        }
        else
        {
            if (std::find(curr_node_labels.begin(), curr_node_labels.end(), _universal_label) != curr_node_labels.end())
                common_filters.push_back(_universal_label);
        }
    }
    return (common_filters.size() > 0);
}

template <typename T, typename TagT, typename LabelT>
std::pair<uint32_t, uint32_t> Index<T, TagT, LabelT>::iterate_to_fixed_point(
    InMemQueryScratch<T> *scratch, const uint32_t Lsize, const std::vector<uint32_t> &init_ids, bool use_filter,
    const std::vector<LabelT> &filter_labels, bool search_invocation)
{
    std::vector<Neighbor> &expanded_nodes = scratch->pool();
    NeighborPriorityQueue &best_L_nodes = scratch->best_l_nodes();
    best_L_nodes.reserve(Lsize);
    tsl::robin_set<uint32_t> &inserted_into_pool_rs = scratch->inserted_into_pool_rs();
    boost::dynamic_bitset<> &inserted_into_pool_bs = scratch->inserted_into_pool_bs();
    std::vector<uint32_t> &id_scratch = scratch->id_scratch();
    std::vector<float> &dist_scratch = scratch->dist_scratch();
    assert(id_scratch.size() == 0);

    T *aligned_query = scratch->aligned_query();
    std::vector<std::uint64_t>& query_bitmask_buf = scratch->query_label_bitmask();

    float *pq_dists = nullptr;

    _pq_data_store->preprocess_query(aligned_query, scratch);

    if (expanded_nodes.size() > 0 || id_scratch.size() > 0)
    {
        throw ANNException("ERROR: Clear scratch space before passing.", -1, __FUNCSIG__, __FILE__, __LINE__);
    }

    // Decide whether to use bitset or robin set to mark visited nodes
    auto total_num_points = _max_points + _num_frozen_pts;
    bool fast_iterate = total_num_points <= MAX_POINTS_FOR_USING_BITSET;

    if (fast_iterate)
    {
        if (inserted_into_pool_bs.size() < total_num_points)
        {
            // hopefully using 2X will reduce the number of allocations.
            auto resize_size =
                2 * total_num_points > MAX_POINTS_FOR_USING_BITSET ? MAX_POINTS_FOR_USING_BITSET : 2 * total_num_points;
            inserted_into_pool_bs.resize(resize_size);
        }
    }

    // Lambda to determine if a node has been visited
    auto is_not_visited = [this, fast_iterate, &inserted_into_pool_bs, &inserted_into_pool_rs](const uint32_t id) {
        return fast_iterate ? inserted_into_pool_bs[id] == 0
                            : inserted_into_pool_rs.find(id) == inserted_into_pool_rs.end();
    };

    // Lambda to batch compute query<-> node distances in PQ space
    auto compute_dists = [this, scratch, pq_dists](const std::vector<uint32_t> &ids, std::vector<float> &dists_out) {
        _pq_data_store->get_distance(scratch->aligned_query(), ids, dists_out, scratch);
    };

    // only support one filter label
    std::array<std::uint64_t, 10> local_buf;
    simple_bitmask_full_val bitmask_full_val;
    if (use_filter)
    {
        if (_bitmask_buf._bitmask_size <= 10)
        {
            local_buf.fill(0);
            bitmask_full_val._mask = local_buf.data();
        }
        else
        {
            query_bitmask_buf.resize(_bitmask_buf._bitmask_size, 0);
            bitmask_full_val._mask = query_bitmask_buf.data();
        }
        
        for (size_t i = 0; i < filter_labels.size(); i++)
        {
            auto bitmask_val = simple_bitmask::get_bitmask_val(filter_labels[i]);
            bitmask_full_val.merge_bitmask_val(bitmask_val);
        }

        if (_use_universal_label)
        {
            auto bitmask_val = simple_bitmask::get_bitmask_val(_universal_label);
            bitmask_full_val.merge_bitmask_val(bitmask_val);
        }
    }

    // Initialize the candidate pool with starting points
    for (auto id : init_ids)
    {
        if (id >= _max_points + _num_frozen_pts)
        {
            diskann::cerr << "Out of range loc found as an edge : " << id << std::endl;
            throw diskann::ANNException(std::string("Wrong loc") + std::to_string(id), -1, __FUNCSIG__, __FILE__,
                                        __LINE__);
        }

        if (use_filter)
        {
            simple_bitmask bm(_bitmask_buf.get_bitmask(id), _bitmask_buf._bitmask_size);
            
            if (!bm.test_full_mask_val(bitmask_full_val))
            {
                continue;
            }
        }

        if (is_not_visited(id))
        {
            if (fast_iterate)
            {
                inserted_into_pool_bs[id] = 1;
            }
            else
            {
                inserted_into_pool_rs.insert(id);
            }

            float distance;
            uint32_t ids[] = {id};
            float distances[] = {std::numeric_limits<float>::max()};
            _pq_data_store->get_distance(aligned_query, ids, 1, distances, scratch);
            distance = distances[0];

            Neighbor nn = Neighbor(id, distance);
            best_L_nodes.insert(nn);
        }
    }

    uint32_t hops = 0;
    uint32_t cmps = 0;
    cmps += static_cast<uint32_t>(init_ids.size());
    std::vector<location_t> tmp_neighbor_list;

    while (best_L_nodes.has_unexpanded_node())
    {
        auto nbr = best_L_nodes.closest_unexpanded();
        auto n = nbr.id;

        // Add node to expanded nodes to create pool for prune later
        if (!search_invocation)
        {
            if (!use_filter)
            {
                expanded_nodes.emplace_back(nbr);
            }
            else
            { // in filter based indexing, the same point might invoke
                // multiple iterate_to_fixed_points, so need to be careful
                // not to add the same item to pool multiple times.
                if (std::find(expanded_nodes.begin(), expanded_nodes.end(), nbr) == expanded_nodes.end())
                {
                    expanded_nodes.emplace_back(nbr);
                }
            }
        }

        // Find which of the nodes in des have not been visited before
        id_scratch.clear();
        dist_scratch.clear();
        if (_dynamic_index)
        {
            LockGuard guard(_locks[n]);
            auto neighbour_list = _graph_store->get_neighbours(n);
            for (auto id : neighbour_list)
            {
                assert(id < _max_points + _num_frozen_pts);

                if (!is_not_visited(id))
                {
                    continue;
                }
                cmps++;
                if (use_filter)
                {
                    // NOTE: NEED TO CHECK IF THIS CORRECT WITH NEW LOCKS.
                    simple_bitmask bm(_bitmask_buf.get_bitmask(id), _bitmask_buf._bitmask_size);

                    if (!bm.test_full_mask_val(bitmask_full_val))
                    {
                        continue;
                    }
                }

                id_scratch.push_back(id);
                
            }
        }
        else
        {
            tmp_neighbor_list.clear();
            _locks[n].lock_shared();
            auto nbrs = _graph_store->get_neighbours(n);
            tmp_neighbor_list.resize(nbrs.size());
            memcpy(tmp_neighbor_list.data(), nbrs.data(), nbrs.size() * sizeof(location_t));
            _locks[n].unlock_shared();
            for (auto id : tmp_neighbor_list)
            {
                assert(id < _max_points + _num_frozen_pts);

                if (!is_not_visited(id))
                {
                    continue;
                }
                cmps++;
                if (use_filter)
                {
                    // NOTE: NEED TO CHECK IF THIS CORRECT WITH NEW LOCKS.
                    simple_bitmask bm(_bitmask_buf.get_bitmask(id), _bitmask_buf._bitmask_size);

                    if (!bm.test_full_mask_val(bitmask_full_val))
                    {
                        continue;
                    }
                }


                id_scratch.push_back(id);
                
            }
        }

        // Mark nodes visited
        for (auto id : id_scratch)
        {
            if (fast_iterate)
            {
                inserted_into_pool_bs[id] = 1;
            }
            else
            {
                inserted_into_pool_rs.insert(id);
            }
        }

        dist_scratch.resize(id_scratch.size());
        //assert(dist_scratch.capacity() >= id_scratch.size());
        compute_dists(id_scratch, dist_scratch);
        cmps += (uint32_t)id_scratch.size();

        // Insert <id, dist> pairs into the pool of candidates
        for (size_t m = 0; m < id_scratch.size(); ++m)
        {
            best_L_nodes.insert(Neighbor(id_scratch[m], dist_scratch[m]));
        }
    }
    return std::make_pair(hops, cmps);
}

template <typename T, typename TagT, typename LabelT>
void Index<T, TagT, LabelT>::search_for_point_and_prune(int location, uint32_t Lindex,
                                                        std::vector<uint32_t> &pruned_list,
                                                        InMemQueryScratch<T> *scratch, bool use_filter,
                                                        uint32_t filteredLindex)
{
    const std::vector<uint32_t> init_ids = get_init_ids();
    const std::vector<LabelT> unused_filter_label;

    if (!use_filter)
    {
        _data_store->get_vector(location, scratch->aligned_query());
        iterate_to_fixed_point(scratch, Lindex, init_ids, false, unused_filter_label, false);
    }
    else
    {
        std::shared_lock<std::shared_timed_mutex> tl(_tag_lock, std::defer_lock);
        if (_dynamic_index)
            tl.lock();
        std::vector<uint32_t> filter_specific_start_nodes;
        for (auto &x : _location_to_labels[location])
            filter_specific_start_nodes.emplace_back(_label_to_start_id[x]);

        if (_dynamic_index)
            tl.unlock();

        _data_store->get_vector(location, scratch->aligned_query());
        iterate_to_fixed_point(scratch, filteredLindex, filter_specific_start_nodes, true,
                               _location_to_labels[location], false);

        if (Lindex > 0)
        {
            // combine candidate pools obtained with filter and unfiltered criteria.
            std::set<Neighbor> best_candidate_pool;
            for (auto filtered_neighbor : scratch->pool())
            {
                best_candidate_pool.insert(filtered_neighbor);
            }

            // clear scratch for finding unfiltered candidates
            scratch->clear();

            _data_store->get_vector(location, scratch->aligned_query());
            iterate_to_fixed_point(scratch, Lindex, init_ids, false, unused_filter_label, false);

            for (auto unfiltered_neighbour : scratch->pool())
            {
                // insert if this neighbour is not already in best_candidate_pool
                if (best_candidate_pool.find(unfiltered_neighbour) == best_candidate_pool.end())
                {
                    best_candidate_pool.insert(unfiltered_neighbour);
                }
            }

            scratch->pool().clear();
            std::copy(best_candidate_pool.begin(), best_candidate_pool.end(), std::back_inserter(scratch->pool()));
        }
    }

    auto &pool = scratch->pool();

    for (uint32_t i = 0; i < pool.size(); i++)
    {
        if (pool[i].id == (uint32_t)location)
        {
            pool.erase(pool.begin() + i);
            i--;
        }
    }

    if (pruned_list.size() > 0)
    {
        throw diskann::ANNException("ERROR: non-empty pruned_list passed", -1, __FUNCSIG__, __FILE__, __LINE__);
    }

    prune_neighbors(location, pool, pruned_list, scratch);

    assert(!pruned_list.empty());
    assert(_graph_store->get_total_points() == _max_points + _num_frozen_pts);
}

template <typename T, typename TagT, typename LabelT>
void Index<T, TagT, LabelT>::occlude_list(const uint32_t location, std::vector<Neighbor> &pool, const float alpha,
                                          const uint32_t degree, const uint32_t maxc, std::vector<uint32_t> &result,
                                          InMemQueryScratch<T> *scratch,
                                          const tsl::robin_set<uint32_t> *const delete_set_ptr)
{
    if (pool.size() == 0)
        return;

    // Truncate pool at maxc and initialize scratch spaces
    assert(std::is_sorted(pool.begin(), pool.end()));
    assert(result.size() == 0);
    if (pool.size() > maxc)
        pool.resize(maxc);
    std::vector<float> &occlude_factor = scratch->occlude_factor();
    // occlude_list can be called with the same scratch more than once by
    // search_for_point_and_add_link through inter_insert.
    occlude_factor.clear();
    // Initialize occlude_factor to pool.size() many 0.0f values for correctness
    occlude_factor.insert(occlude_factor.end(), pool.size(), 0.0f);

    float cur_alpha = 1;
    while (cur_alpha <= alpha && result.size() < degree)
    {
        // used for MIPS, where we store a value of eps in cur_alpha to
        // denote pruned out entries which we can skip in later rounds.
        float eps = cur_alpha + 0.01f;

        for (auto iter = pool.begin(); result.size() < degree && iter != pool.end(); ++iter)
        {
            if (occlude_factor[iter - pool.begin()] > cur_alpha)
            {
                continue;
            }
            // Set the entry to float::max so that is not considered again
            occlude_factor[iter - pool.begin()] = std::numeric_limits<float>::max();
            // Add the entry to the result if its not been deleted, and doesn't
            // add a self loop
            if (delete_set_ptr == nullptr || delete_set_ptr->find(iter->id) == delete_set_ptr->end())
            {
                if (iter->id != location)
                {
                    result.push_back(iter->id);
                }
            }

            // Update occlude factor for points from iter+1 to pool.end()
            for (auto iter2 = iter + 1; iter2 != pool.end(); iter2++)
            {
                auto t = iter2 - pool.begin();
                if (occlude_factor[t] > alpha)
                    continue;

                bool prune_allowed = true;
                if (_filtered_index)
                {
                    uint32_t a = iter->id;
                    uint32_t b = iter2->id;
                    
                    simple_bitmask bm1(_bitmask_buf.get_bitmask(a), _bitmask_buf._bitmask_size);
                    simple_bitmask bm2(_bitmask_buf.get_bitmask(b), _bitmask_buf._bitmask_size);

                    prune_allowed = bm1.test_full_mask_contain(bm2);
                }
                if (!prune_allowed)
                    continue;

                float djk = _data_store->get_distance(iter2->id, iter->id);
                if (_dist_metric == diskann::Metric::L2 || _dist_metric == diskann::Metric::COSINE)
                {
                    occlude_factor[t] = (djk == 0) ? std::numeric_limits<float>::max()
                                                   : std::max(occlude_factor[t], iter2->distance / djk);
                }
                else if (_dist_metric == diskann::Metric::INNER_PRODUCT)
                {
                    // Improvization for flipping max and min dist for MIPS
                    float x = -iter2->distance;
                    float y = -djk;
                    if (y > cur_alpha * x)
                    {
                        occlude_factor[t] = std::max(occlude_factor[t], eps);
                    }
                }
            }
        }
        cur_alpha *= 1.2f;
    }
}

template <typename T, typename TagT, typename LabelT>
void Index<T, TagT, LabelT>::prune_neighbors(const uint32_t location, std::vector<Neighbor> &pool,
                                             std::vector<uint32_t> &pruned_list, InMemQueryScratch<T> *scratch)
{
    prune_neighbors(location, pool, _indexingRange, _indexingMaxC, _indexingAlpha, pruned_list, scratch);
}

template <typename T, typename TagT, typename LabelT>
void Index<T, TagT, LabelT>::prune_neighbors(const uint32_t location, std::vector<Neighbor> &pool, const uint32_t range,
                                             const uint32_t max_candidate_size, const float alpha,
                                             std::vector<uint32_t> &pruned_list, InMemQueryScratch<T> *scratch)
{
    if (pool.size() == 0)
    {
        // if the pool is empty, behave like a noop
        pruned_list.clear();
        return;
    }

    // If using _pq_build, over-write the PQ distances with actual distances
    // REFACTOR PQ: TODO: How to get rid of this!?
    if (_pq_dist)
    {
        for (auto &ngh : pool)
            ngh.distance = _data_store->get_distance(ngh.id, location);
    }

    // sort the pool based on distance to query and prune it with occlude_list
    std::sort(pool.begin(), pool.end());
    pruned_list.clear();
    pruned_list.reserve(range);

    occlude_list(location, pool, alpha, range, max_candidate_size, pruned_list, scratch);
    assert(pruned_list.size() <= range);

    if (_saturate_graph && alpha > 1)
    {
        for (const auto &node : pool)
        {
            if (pruned_list.size() >= range)
                break;
            if ((std::find(pruned_list.begin(), pruned_list.end(), node.id) == pruned_list.end()) &&
                node.id != location)
                pruned_list.push_back(node.id);
        }
    }
}

template <typename T, typename TagT, typename LabelT>
void Index<T, TagT, LabelT>::inter_insert(uint32_t n, std::vector<uint32_t> &pruned_list, const uint32_t range,
                                          InMemQueryScratch<T> *scratch)
{
    const auto &src_pool = pruned_list;

    assert(!src_pool.empty());

    // des_pool contains the neighbors of the neighbors of n
    std::vector<uint32_t> copy_of_neighbors;

    for (auto des : src_pool)
    {
        // des.loc is the loc of the neighbors of n
        assert(des < _max_points + _num_frozen_pts);
        
        bool prune_needed = false;
        {
            copy_of_neighbors.clear();
        //    LockGuard guard(_locks[des]);
            _locks[des].lock_shared();
            auto des_pool = _graph_store->get_neighbours(des);
            copy_of_neighbors.reserve(des_pool.size() + 1);
            for (auto& des_n : des_pool)
            {
                copy_of_neighbors.push_back(des_n);
            }
            _locks[des].unlock_shared();

            if (std::find(copy_of_neighbors.begin(), copy_of_neighbors.end(), n) == copy_of_neighbors.end())
            {
                if (copy_of_neighbors.size() < (uint64_t)(defaults::GRAPH_SLACK_FACTOR * range))
                {
                    LockGuard guard(_locks[des]);
                    // des_pool.emplace_back(n);
                    _graph_store->add_neighbour(des, n);
                    prune_needed = false;
                }
                else
                {
                //    copy_of_neighbors.reserve(des_pool.size() + 1);
                //    copy_of_neighbors = des_pool;
                    copy_of_neighbors.push_back(n);
                    prune_needed = true;
                }
            }
        } // des lock is released by this point

        if (prune_needed)
        {
            tsl::robin_set<uint32_t> dummy_visited(0);
            std::vector<Neighbor> dummy_pool(0);

            size_t reserveSize = (size_t)(std::ceil(1.05 * defaults::GRAPH_SLACK_FACTOR * range));
            dummy_visited.reserve(reserveSize);
            dummy_pool.reserve(reserveSize);

            for (auto cur_nbr : copy_of_neighbors)
            {
                if (dummy_visited.find(cur_nbr) == dummy_visited.end() && cur_nbr != des)
                {
                    float dist = _data_store->get_distance(des, cur_nbr);
                    dummy_pool.emplace_back(Neighbor(cur_nbr, dist));
                    dummy_visited.insert(cur_nbr);
                }
            }
            std::vector<uint32_t> new_out_neighbors;
            prune_neighbors(des, dummy_pool, new_out_neighbors, scratch);
            {
                LockGuard guard(_locks[des]);

                _graph_store->set_neighbours(des, new_out_neighbors);
            }
        }
    }
}

template <typename T, typename TagT, typename LabelT>
void Index<T, TagT, LabelT>::inter_insert(uint32_t n, std::vector<uint32_t> &pruned_list, InMemQueryScratch<T> *scratch)
{
    inter_insert(n, pruned_list, _indexingRange, scratch);
}

template <typename T, typename TagT, typename LabelT> void Index<T, TagT, LabelT>::link()
{
    uint32_t num_threads = _indexingThreads;
    if (num_threads != 0)
        omp_set_num_threads(num_threads);

    /* visit_order is a vector that is initialized to the entire graph */
    std::vector<uint32_t> visit_order;
    std::vector<diskann::Neighbor> pool, tmp;
    tsl::robin_set<uint32_t> visited;
    visit_order.reserve(_nd + _num_frozen_pts);
    for (uint32_t i = 0; i < (uint32_t)_nd; i++)
    {
        visit_order.emplace_back(i);
    }

    // If there are any frozen points, add them all.
    for (uint32_t frozen = (uint32_t)_max_points; frozen < _max_points + _num_frozen_pts; frozen++)
    {
        visit_order.emplace_back(frozen);
    }

    // if there are frozen points, the first such one is set to be the _start
    if (_num_frozen_pts > 0)
        _start = (uint32_t)_max_points;
    else
        _start = calculate_entry_point();

    diskann::Timer link_timer;

#pragma omp parallel for schedule(dynamic, 2048)
    for (int64_t node_ctr = 0; node_ctr < (int64_t)(visit_order.size()); node_ctr++)
    {
        auto node = visit_order[node_ctr];

        // Find and add appropriate graph edges
        ScratchStoreManager<InMemQueryScratch<T>> manager(_query_scratch);
        auto scratch = manager.scratch_space();
        std::vector<uint32_t> pruned_list;
        if (_filtered_index)
        {
            search_for_point_and_prune(node, _indexingQueueSize, pruned_list, scratch, true, _filterIndexingQueueSize);
        }
        else
        {
            search_for_point_and_prune(node, _indexingQueueSize, pruned_list, scratch);
        }
        assert(pruned_list.size() > 0);

        {
            LockGuard guard(_locks[node]);

            _graph_store->set_neighbours(node, pruned_list);
            assert(_graph_store->get_neighbours((location_t)node).size() <= _indexingRange);
        }

        inter_insert(node, pruned_list, scratch);

        if (node_ctr % 100000 == 0)
        {
            diskann::cout << "\r" << (100.0 * node_ctr) / (visit_order.size()) << "% of index build completed."
                          << std::flush;
        }
    }

    if (_nd > 0)
    {
        diskann::cout << "Starting final cleanup.." << std::flush;
    }
#pragma omp parallel for schedule(dynamic, 2048)
    for (int64_t node_ctr = 0; node_ctr < (int64_t)(visit_order.size()); node_ctr++)
    {
        auto node = visit_order[node_ctr];
        if (_graph_store->get_neighbours((location_t)node).size() > _indexingRange)
        {
            ScratchStoreManager<InMemQueryScratch<T>> manager(_query_scratch);
            auto scratch = manager.scratch_space();

            tsl::robin_set<uint32_t> dummy_visited(0);
            std::vector<Neighbor> dummy_pool(0);
            std::vector<uint32_t> new_out_neighbors;

            auto neighbour_list = _graph_store->get_neighbours((location_t)node);
            for (auto cur_nbr : neighbour_list)
            {
                if (dummy_visited.find(cur_nbr) == dummy_visited.end() && cur_nbr != node)
                {
                    float dist = _data_store->get_distance(node, cur_nbr);
                    dummy_pool.emplace_back(Neighbor(cur_nbr, dist));
                    dummy_visited.insert(cur_nbr);
                }
            }
            prune_neighbors(node, dummy_pool, new_out_neighbors, scratch);

            _graph_store->clear_neighbours((location_t)node);
            _graph_store->set_neighbours((location_t)node, new_out_neighbors);
        }
    }
    if (_nd > 0)
    {
        diskann::cout << "done. Link time: " << ((double)link_timer.elapsed() / (double)1000000) << "s" << std::endl;
    }
}

template <typename T, typename TagT, typename LabelT>
void Index<T, TagT, LabelT>::prune_all_neighbors(const uint32_t max_degree, const uint32_t max_occlusion_size,
                                                 const float alpha)
{
    const uint32_t range = max_degree;
    const uint32_t maxc = max_occlusion_size;

    _filtered_index = true;

    diskann::Timer timer;
#pragma omp parallel for
    for (int64_t node = 0; node < (int64_t)(_max_points + _num_frozen_pts); node++)
    {
        if ((size_t)node < _nd || (size_t)node >= _max_points)
        {
            if (_graph_store->get_neighbours((location_t)node).size() > range)
            {
                tsl::robin_set<uint32_t> dummy_visited(0);
                std::vector<Neighbor> dummy_pool(0);
                std::vector<uint32_t> new_out_neighbors;

                ScratchStoreManager<InMemQueryScratch<T>> manager(_query_scratch);
                auto scratch = manager.scratch_space();

                auto neighbour_list = _graph_store->get_neighbours((location_t)node);
                for (auto cur_nbr : neighbour_list)
                {
                    if (dummy_visited.find(cur_nbr) == dummy_visited.end() && cur_nbr != node)
                    {
                        float dist = _data_store->get_distance((location_t)node, (location_t)cur_nbr);
                        dummy_pool.emplace_back(Neighbor(cur_nbr, dist));
                        dummy_visited.insert(cur_nbr);
                    }
                }

                prune_neighbors((uint32_t)node, dummy_pool, range, maxc, alpha, new_out_neighbors, scratch);
                _graph_store->clear_neighbours((location_t)node);
                _graph_store->set_neighbours((location_t)node, new_out_neighbors);
            }
        }
    }

    diskann::cout << "Prune time : " << timer.elapsed() / 1000 << "ms" << std::endl;
    size_t max = 0, min = 1 << 30, total = 0, cnt = 0;
    for (size_t i = 0; i < _max_points + _num_frozen_pts; i++)
    {
        if (i < _nd || i >= _max_points)
        {
            const auto pool = _graph_store->get_neighbours((location_t)i);
            max = (std::max)(max, pool.size());
            min = (std::min)(min, pool.size());
            total += pool.size();
            if (pool.size() < 2)
                cnt++;
        }
    }
    if (min > max)
        min = max;
    if (_nd > 0)
    {
        diskann::cout << "Index built with degree: max:" << max
                      << "  avg:" << (float)total / (float)(_nd + _num_frozen_pts) << "  min:" << min
                      << "  count(deg<2):" << cnt << std::endl;
    }
}

// REFACTOR
template <typename T, typename TagT, typename LabelT>
void Index<T, TagT, LabelT>::set_start_points(const T *data, size_t data_count)
{
    std::unique_lock<std::shared_timed_mutex> ul(_update_lock);
    std::unique_lock<std::shared_timed_mutex> tl(_tag_lock);
    if (_nd > 0)
        throw ANNException("Can not set starting point for a non-empty index", -1, __FUNCSIG__, __FILE__, __LINE__);

    if (data_count != _num_frozen_pts * _dim)
        throw ANNException("Invalid number of points", -1, __FUNCSIG__, __FILE__, __LINE__);

    //     memcpy(_data + _aligned_dim * _max_points, data, _aligned_dim *
    //     sizeof(T) * _num_frozen_pts);
    for (location_t i = 0; i < _num_frozen_pts; i++)
    {
        _data_store->set_vector((location_t)(i + _max_points), data + i * _dim);
    }
    _has_built = true;
    diskann::cout << "Index start points set: #" << _num_frozen_pts << std::endl;
}

template <typename T, typename TagT, typename LabelT>
void Index<T, TagT, LabelT>::_set_start_points_at_random(DataType radius, uint32_t random_seed)
{
    try
    {
        T radius_to_use = std::any_cast<T>(radius);
        this->set_start_points_at_random(radius_to_use, random_seed);
    }
    catch (const std::bad_any_cast &e)
    {
        throw ANNException(
            "Error: bad any cast while performing _set_start_points_at_random() " + std::string(e.what()), -1);
    }
    catch (const std::exception &e)
    {
        throw ANNException("Error: " + std::string(e.what()), -1);
    }
}

template <typename T, typename TagT, typename LabelT>
void Index<T, TagT, LabelT>::set_start_points_at_random(T radius, uint32_t random_seed)
{
    std::mt19937 gen{random_seed};
    std::normal_distribution<> d{0.0, 1.0};

    std::vector<T> points_data;
    points_data.reserve(_dim * _num_frozen_pts);
    std::vector<double> real_vec(_dim);

    for (size_t frozen_point = 0; frozen_point < _num_frozen_pts; frozen_point++)
    {
        double norm_sq = 0.0;
        for (size_t i = 0; i < _dim; ++i)
        {
            auto r = d(gen);
            real_vec[i] = r;
            norm_sq += r * r;
        }

        const double norm = std::sqrt(norm_sq);
        for (auto iter : real_vec)
            points_data.push_back(static_cast<T>(iter * radius / norm));
    }

    set_start_points(points_data.data(), points_data.size());
}

template <typename T, typename TagT, typename LabelT>
void Index<T, TagT, LabelT>::build_with_data_populated(const std::vector<TagT> &tags)
{
    diskann::cout << "Starting index build with " << _nd << " points... " << std::endl;

    if (_nd < 1)
        throw ANNException("Error: Trying to build an index with 0 points", -1, __FUNCSIG__, __FILE__, __LINE__);

    if (_enable_tags && tags.size() != _nd)
    {
        std::stringstream stream;
        stream << "ERROR: Driver requests loading " << _nd << " points from file,"
               << "but tags vector is of size " << tags.size() << "." << std::endl;
        diskann::cerr << stream.str() << std::endl;
        throw diskann::ANNException(stream.str(), -1, __FUNCSIG__, __FILE__, __LINE__);
    }
    if (_enable_tags)
    {
        for (size_t i = 0; i < tags.size(); ++i)
        {
            _tag_to_location[tags[i]] = (uint32_t)i;
            _location_to_tag.set(static_cast<uint32_t>(i), tags[i]);
        }
    }

    uint32_t index_R = _indexingRange;
    uint32_t num_threads_index = _indexingThreads;
    uint32_t index_L = _indexingQueueSize;
    uint32_t maxc = _indexingMaxC;

    if (_query_scratch.size() == 0)
    {
        std::uint32_t default_queue_size = (std::max)(_indexingQueueSize, _filterIndexingQueueSize);
        initialize_query_scratch(5 + num_threads_index, default_queue_size, default_queue_size, index_R, maxc,
                                 _data_store->get_aligned_dim());
    }

    generate_frozen_point();
    link();

    size_t max = 0, min = SIZE_MAX, total = 0, cnt = 0;
    for (size_t i = 0; i < _nd; i++)
    {
        auto pool = _graph_store->get_neighbours((location_t)i);
        max = std::max(max, pool.size());
        min = std::min(min, pool.size());
        total += pool.size();
        if (pool.size() < 2)
            cnt++;
    }
    diskann::cout << "Index built with degree: max:" << max << "  avg:" << (float)total / (float)(_nd + _num_frozen_pts)
                  << "  min:" << min << "  count(deg<2):" << cnt << std::endl;

    _has_built = true;
}
template <typename T, typename TagT, typename LabelT>
void Index<T, TagT, LabelT>::_build(const DataType &data, const size_t num_points_to_load, TagVector &tags)
{
    try
    {
        this->build(std::any_cast<const T *>(data), num_points_to_load, tags.get<const std::vector<TagT>>());
    }
    catch (const std::bad_any_cast &e)
    {
        throw ANNException("Error: bad any cast in while building index. " + std::string(e.what()), -1);
    }
    catch (const std::exception &e)
    {
        throw ANNException("Error" + std::string(e.what()), -1);
    }
}
template <typename T, typename TagT, typename LabelT>
void Index<T, TagT, LabelT>::build(const T *data, const size_t num_points_to_load, const std::vector<TagT> &tags)
{
    if (num_points_to_load == 0)
    {
        throw ANNException("Do not call build with 0 points", -1, __FUNCSIG__, __FILE__, __LINE__);
    }
    if (_pq_dist)
    {
        throw ANNException("ERROR: DO not use this build interface with PQ distance", -1, __FUNCSIG__, __FILE__,
                           __LINE__);
    }

    std::unique_lock<std::shared_timed_mutex> ul(_update_lock);

    {
        std::unique_lock<std::shared_timed_mutex> tl(_tag_lock);
        _nd = num_points_to_load;

        _data_store->populate_data(data, (location_t)num_points_to_load);
    }

    build_with_data_populated(tags);
}

template <typename T, typename TagT, typename LabelT>
void Index<T, TagT, LabelT>::build(const char *filename, const size_t num_points_to_load, const std::vector<TagT> &tags)
{
    // idealy this should call build_filtered_index based on params passed

    std::unique_lock<std::shared_timed_mutex> ul(_update_lock);

    // error checks
    if (num_points_to_load == 0)
        throw ANNException("Do not call build with 0 points", -1, __FUNCSIG__, __FILE__, __LINE__);

    if (!file_exists(filename))
    {
        std::stringstream stream;
        stream << "ERROR: Data file " << filename << " does not exist." << std::endl;
        diskann::cerr << stream.str() << std::endl;
        throw diskann::ANNException(stream.str(), -1, __FUNCSIG__, __FILE__, __LINE__);
    }

    size_t file_num_points, file_dim;
    if (filename == nullptr)
    {
        throw diskann::ANNException("Can not build with an empty file", -1, __FUNCSIG__, __FILE__, __LINE__);
    }

    diskann::get_bin_metadata(filename, file_num_points, file_dim);
    if (file_num_points > _max_points)
    {
        std::stringstream stream;
        stream << "ERROR: Driver requests loading " << num_points_to_load << " points and file has " << file_num_points
               << " points, but "
               << "index can support only " << _max_points << " points as specified in constructor." << std::endl;

        throw diskann::ANNException(stream.str(), -1, __FUNCSIG__, __FILE__, __LINE__);
    }

    if (num_points_to_load > file_num_points)
    {
        std::stringstream stream;
        stream << "ERROR: Driver requests loading " << num_points_to_load << " points and file has only "
               << file_num_points << " points." << std::endl;

        throw diskann::ANNException(stream.str(), -1, __FUNCSIG__, __FILE__, __LINE__);
    }

    if (file_dim != _dim)
    {
        std::stringstream stream;
        stream << "ERROR: Driver requests loading " << _dim << " dimension,"
               << "but file has " << file_dim << " dimension." << std::endl;
        diskann::cerr << stream.str() << std::endl;

        throw diskann::ANNException(stream.str(), -1, __FUNCSIG__, __FILE__, __LINE__);
    }

    // REFACTOR PQ TODO: We can remove this if and add a check in the
    // InMemDataStore to not populate_data if it has been called once.
    if (_pq_dist)
    {
#ifdef EXEC_ENV_OLS
        std::stringstream ss;
        ss << "PQ Build is not supported in DLVS environment (i.e. if EXEC_ENV_OLS "
              "is defined)"
           << std::endl;
        diskann::cerr << ss.str() << std::endl;
        throw ANNException(ss.str(), -1, __FUNCSIG__, __FILE__, __LINE__);
#else
        // REFACTOR TODO: Both in the previous code and in the current PQDataStore,
        // we are writing the PQ files in the same path as the input file. Now we
        // may not have write permissions to that folder, but we will always have
        // write permissions to the output folder. So we should write the PQ files
        // there. The problem is that the Index class gets the output folder prefix
        // only at the time of save(), by which time we are too late. So leaving it
        // as-is for now.
        _pq_data_store->populate_data(filename, 0U);
#endif
    }

    _data_store->populate_data(filename, 0U);
    diskann::cout << "Using only first " << num_points_to_load << " from file.. " << std::endl;

    {
        std::unique_lock<std::shared_timed_mutex> tl(_tag_lock);
        _nd = num_points_to_load;
    }
    build_with_data_populated(tags);
}

template <typename T, typename TagT, typename LabelT>
void Index<T, TagT, LabelT>::build(const char *filename, const size_t num_points_to_load, const char *tag_filename)
{
    std::vector<TagT> tags;

    if (_enable_tags)
    {
        std::unique_lock<std::shared_timed_mutex> tl(_tag_lock);
        if (tag_filename == nullptr)
        {
            throw ANNException("Tag filename is null, while _enable_tags is set", -1, __FUNCSIG__, __FILE__, __LINE__);
        }
        else
        {
            if (file_exists(tag_filename))
            {
                diskann::cout << "Loading tags from " << tag_filename << " for vamana index build" << std::endl;
                TagT *tag_data = nullptr;
                size_t npts, ndim;
                diskann::load_bin(tag_filename, tag_data, npts, ndim);
                if (npts < num_points_to_load)
                {
                    std::stringstream sstream;
                    sstream << "Loaded " << npts << " tags, insufficient to populate tags for " << num_points_to_load
                            << "  points to load";
                    throw diskann::ANNException(sstream.str(), -1, __FUNCSIG__, __FILE__, __LINE__);
                }
                for (size_t i = 0; i < num_points_to_load; i++)
                {
                    tags.push_back(tag_data[i]);
                }
                delete[] tag_data;
            }
            else
            {
                throw diskann::ANNException(std::string("Tag file") + tag_filename + " does not exist", -1, __FUNCSIG__,
                                            __FILE__, __LINE__);
            }
        }
    }
    build(filename, num_points_to_load, tags);
}

template <typename T, typename TagT, typename LabelT>
void Index<T, TagT, LabelT>::build(const std::string &data_file, const size_t num_points_to_load,
                                   IndexFilterParams &filter_params)
{
    size_t points_to_load = num_points_to_load == 0 ? _max_points : num_points_to_load;

    auto s = std::chrono::high_resolution_clock::now();
    if (filter_params.label_file == "")
    {
        this->build(data_file.c_str(), points_to_load);
    }
    else
    {
        // TODO: this should ideally happen in save()
        uint32_t unv_label_as_num = 0;
        std::string labels_file_to_use = filter_params.save_path_prefix + "_label_formatted.txt";
        std::string mem_labels_int_map_file = filter_params.save_path_prefix + "_labels_map.txt";
        convert_labels_string_to_int(filter_params.label_file, labels_file_to_use, mem_labels_int_map_file,
                                     filter_params.universal_label, unv_label_as_num);
        if (filter_params.universal_label != "")
        {
//            LabelT unv_label_as_num = 0;
            this->set_universal_label(unv_label_as_num);
        }
        this->build_filtered_index(data_file.c_str(), labels_file_to_use, points_to_load);
    }
    std::chrono::duration<double> diff = std::chrono::high_resolution_clock::now() - s;
    std::cout << "Indexing time: " << diff.count() << "\n";
}

template <typename T, typename TagT, typename LabelT>
std::unordered_map<std::string, LabelT> Index<T, TagT, LabelT>::load_label_map(const std::string &labels_map_file)
{
    std::unordered_map<std::string, LabelT> string_to_int_mp;
    std::ifstream map_reader(labels_map_file);
    std::string line, token;
    LabelT token_as_num;
    std::string label_str;
    while (std::getline(map_reader, line))
    {
        std::istringstream iss(line);
        getline(iss, token, '\t');
        label_str = token;
        getline(iss, token, '\t');
        token_as_num = (LabelT)std::stoul(token);
        string_to_int_mp[label_str] = token_as_num;
    }
    return string_to_int_mp;
}

template <typename T, typename TagT, typename LabelT>
LabelT Index<T, TagT, LabelT>::get_converted_label(const std::string &raw_label) const
{
    auto iter = _label_map.find(raw_label);
    if (iter != _label_map.end())
    {
        return iter->second;
    }
    else if (_use_universal_label)
    {
        return _universal_label;
    }
    else
    {
        return std::numeric_limits<LabelT>::max();
    }
}

template <typename T, typename TagT, typename LabelT>
bool Index<T, TagT, LabelT>::is_set_universal_label() const
{
    return _use_universal_label;
}

template <typename T, typename TagT, typename LabelT>
bool Index<T, TagT, LabelT>::is_label_valid(const std::string& raw_label) const
{
    if (_label_map.find(raw_label) != _label_map.end())
    {
        return true;
    }

    return false;
}

template <typename T, typename TagT, typename LabelT>
void Index<T, TagT, LabelT>::parse_label_file(const std::string &label_file, size_t &num_points)
{
    // Format of Label txt file: filters with comma separators

    std::ifstream infile(label_file);
    if (infile.fail())
    {
        throw diskann::ANNException(std::string("Failed to open file ") + label_file, -1);
    }

    std::string line, token;
    uint32_t line_cnt = 0;

    while (std::getline(infile, line))
    {
        line_cnt++;
    }
    _location_to_labels.resize(line_cnt, std::vector<LabelT>());

    infile.clear();
    infile.seekg(0, std::ios::beg);
    line_cnt = 0;

    while (std::getline(infile, line))
    {
        std::istringstream iss(line);
        std::vector<LabelT> lbls(0);
        getline(iss, token, '\t');
        std::istringstream new_iss(token);
        while (getline(new_iss, token, ','))
        {
            token.erase(std::remove(token.begin(), token.end(), '\n'), token.end());
            token.erase(std::remove(token.begin(), token.end(), '\r'), token.end());
            LabelT token_as_num = (LabelT)std::stoul(token);
            lbls.push_back(token_as_num);
            _labels.insert(token_as_num);
        }

        std::sort(lbls.begin(), lbls.end());
        _location_to_labels[line_cnt] = lbls;
        line_cnt++;
    }
    num_points = (size_t)line_cnt;
    diskann::cout << "Identified " << _labels.size() << " distinct label(s)" << std::endl;
}

template <typename T, typename TagT, typename LabelT>
void Index<T, TagT, LabelT>::convert_pts_label_to_bitmask(std::vector<std::vector<LabelT>>& pts_to_labels, simple_bitmask_buf& bitmask_buf, size_t num_labels)
{
    _bitmask_buf._bitmask_size = simple_bitmask::get_bitmask_size(num_labels);
    _bitmask_buf._buf.resize(pts_to_labels.size() * _bitmask_buf._bitmask_size, 0);

    for (size_t i = 0; i < pts_to_labels.size(); i++)
    {
        for (size_t j = 0; j < pts_to_labels[i].size(); j++)
        {
            simple_bitmask bm(_bitmask_buf.get_bitmask(i), _bitmask_buf._bitmask_size);
            bm.set(pts_to_labels[i][j]);
        }
    }
}

template <typename T, typename TagT, typename LabelT>
void Index<T, TagT, LabelT>::parse_label_file_in_bitset(const std::string& label_file, size_t& num_points, size_t num_labels)
{
    std::ifstream infile(label_file, std::ios::binary);
    if (infile.fail())
    {
        throw diskann::ANNException(std::string("Failed to open file ") + label_file, -1);
    }
    infile.seekg(0, std::ios::end);
    size_t file_size = infile.tellg();

    std::string buffer(file_size, ' ');

    infile.seekg(0, std::ios::beg);
    infile.read(&buffer[0], file_size);
    infile.close();

    unsigned line_cnt = 0;

    size_t cur_pos = 0;
    size_t next_pos = 0;
    while (cur_pos < file_size && cur_pos != std::string::npos)
    {
        next_pos = buffer.find('\n', cur_pos);
        if (next_pos == std::string::npos)
        {
            break;
        }

        cur_pos = next_pos + 1;

        line_cnt++;
    }

    _bitmask_buf._bitmask_size = simple_bitmask::get_bitmask_size(num_labels);
    _bitmask_buf._buf.resize(line_cnt * _bitmask_buf._bitmask_size, 0);
    
    infile.clear();
    infile.seekg(0, std::ios::beg);
    line_cnt = 0;

    std::string label_str;
    cur_pos = 0;
    next_pos = 0;
    while (cur_pos < file_size && cur_pos != std::string::npos)
    {
        next_pos = buffer.find('\n', cur_pos);
        if (next_pos == std::string::npos)
        {
            break;
        }

        size_t lbl_pos = cur_pos;
        size_t next_lbl_pos = 0;
        while (lbl_pos < next_pos && lbl_pos != std::string::npos)
        {
            next_lbl_pos = search_string_range(buffer, ',', lbl_pos, next_pos);
            if (next_lbl_pos == std::string::npos) // the last label in the whole file
            {
                next_lbl_pos = next_pos;
            }

            if (next_lbl_pos > next_pos) // the last label in one line
            {
                next_lbl_pos = next_pos;
            }

            label_str.assign(buffer.c_str() + lbl_pos, next_lbl_pos - lbl_pos);
            if (label_str[label_str.length() - 1] == '\t')
            {
                label_str.erase(label_str.length() - 1);
            }

            LabelT token_as_num = (LabelT)std::stoul(label_str);
            simple_bitmask bm(_bitmask_buf.get_bitmask(line_cnt), _bitmask_buf._bitmask_size);
            bm.set(token_as_num);
            _labels.insert(token_as_num);

            lbl_pos = next_lbl_pos + 1;
        }

        cur_pos = next_pos + 1;

        line_cnt++;
    }

    //while (std::getline(infile, line))
    //{
    //    std::istringstream iss(line);
    //    std::vector<LabelT> lbls(0);
    //    getline(iss, token, '\t');
    //    std::istringstream new_iss(token);
    //    while (getline(new_iss, token, ','))
    //    {
    //        token.erase(std::remove(token.begin(), token.end(), '\n'), token.end());
    //        token.erase(std::remove(token.begin(), token.end(), '\r'), token.end());
    //        LabelT token_as_num = std::stoul(token);
    //        simple_bitmask bm(_bitmask_buf.get_bitmask(line_cnt), _bitmask_buf._bitmask_size);
    //        bm.set(token_as_num);
    //        _labels.insert(token_as_num);
    //    }
    //    line_cnt++;
    //}
    num_points = (size_t)line_cnt;
    diskann::cout << "Identified " << _labels.size() << " distinct label(s)" << std::endl;
}

template <typename T, typename TagT, typename LabelT>
void Index<T, TagT, LabelT>::_set_universal_label(const LabelType universal_label)
{
    this->set_universal_label(std::any_cast<const LabelT>(universal_label));
}

template <typename T, typename TagT, typename LabelT>
void Index<T, TagT, LabelT>::set_universal_label(const LabelT &label)
{
    _use_universal_label = true;
    _universal_label = label;
}

template <typename T, typename TagT, typename LabelT>
void Index<T, TagT, LabelT>::build_filtered_index(const char *filename, const std::string &label_file,
                                                  const size_t num_points_to_load, const std::vector<TagT> &tags)
{
    _filtered_index = true;
    _label_to_start_id.clear();
    size_t num_points_labels = 0;

    parse_label_file(label_file,
                     num_points_labels); // determines medoid for each label and
                                         // identifies the points to label mapping

    convert_pts_label_to_bitmask(_location_to_labels, _bitmask_buf, _labels.size());

    std::unordered_map<LabelT, std::vector<uint32_t>> label_to_points;
    std::vector<std::uint64_t> label_bitmask;
    for (int lbl = 0; lbl < _labels.size(); lbl++)
    {
        auto itr = _labels.begin();
        std::advance(itr, lbl);
        auto &x = *itr;
        
        label_bitmask.clear();
        label_bitmask.resize(_bitmask_buf._bitmask_size, 0);

        simple_bitmask_full_val bitmask_full_val;
        bitmask_full_val._mask = label_bitmask.data();
        auto bitmask_val = simple_bitmask::get_bitmask_val(x);
        bitmask_full_val.merge_bitmask_val(bitmask_val);
        if (_use_universal_label)
        {
            auto bitmask_val = simple_bitmask::get_bitmask_val(_universal_label);
            bitmask_full_val.merge_bitmask_val(bitmask_val);
        }

        std::vector<uint32_t> labeled_points;
        for (uint32_t point_id = 0; point_id < num_points_to_load; point_id++)
        {
            simple_bitmask bm(_bitmask_buf.get_bitmask(point_id), _bitmask_buf._bitmask_size);
            bool pt_has_lbl = bm.test_full_mask_val(bitmask_full_val);

            if (pt_has_lbl)
            {
                labeled_points.emplace_back(point_id);
            }
        }

        label_to_points[x] = labeled_points;
    }

    uint32_t num_cands = 25;
    for (auto itr = _labels.begin(); itr != _labels.end(); itr++)
    {
        uint32_t best_medoid_count = std::numeric_limits<uint32_t>::max();
        auto &curr_label = *itr;
        uint32_t best_medoid;
        auto labeled_points = label_to_points[curr_label];
        for (uint32_t cnd = 0; cnd < num_cands; cnd++)
        {
            uint32_t cur_cnd = labeled_points[rand() % labeled_points.size()];
            uint32_t cur_cnt = std::numeric_limits<uint32_t>::max();
            if (_medoid_counts.find(cur_cnd) == _medoid_counts.end())
            {
                _medoid_counts[cur_cnd] = 0;
                cur_cnt = 0;
            }
            else
            {
                cur_cnt = _medoid_counts[cur_cnd];
            }
            if (cur_cnt < best_medoid_count)
            {
                best_medoid_count = cur_cnt;
                best_medoid = cur_cnd;
            }
        }
        _label_to_start_id[curr_label] = best_medoid;
        _medoid_counts[best_medoid]++;
    }

    this->build(filename, num_points_to_load, tags);
}

template <typename T, typename TagT, typename LabelT>
std::pair<uint32_t, uint32_t> Index<T, TagT, LabelT>::_search(const DataType &query, const size_t K, const uint32_t L,
                                                              std::any &indices, float *distances)
{
    try
    {
        auto typed_query = std::any_cast<const T *>(query);
        if (typeid(uint32_t *) == indices.type())
        {
            auto u32_ptr = std::any_cast<uint32_t *>(indices);
            return this->search(typed_query, K, L, u32_ptr, distances);
        }
        else if (typeid(uint64_t *) == indices.type())
        {
            auto u64_ptr = std::any_cast<uint64_t *>(indices);
            return this->search(typed_query, K, L, u64_ptr, distances);
        }
        else
        {
            throw ANNException("Error: indices type can only be uint64_t or uint32_t.", -1);
        }
    }
    catch (const std::bad_any_cast &e)
    {
        throw ANNException("Error: bad any cast while searching. " + std::string(e.what()), -1);
    }
    catch (const std::exception &e)
    {
        throw ANNException("Error: " + std::string(e.what()), -1);
    }
}

template <typename T, typename TagT, typename LabelT>
template <typename IdType>
std::pair<uint32_t, uint32_t> Index<T, TagT, LabelT>::search(const T *query, const size_t K, const uint32_t L,
                                                             IdType *indices, float *distances)
{
    if (K > (uint64_t)L)
    {
        throw ANNException("Set L to a value of at least K", -1, __FUNCSIG__, __FILE__, __LINE__);
    }

    ScratchStoreManager<InMemQueryScratch<T>> manager(_query_scratch);
    auto scratch = manager.scratch_space();

    if (L > scratch->get_L())
    {
        diskann::cout << "Attempting to expand query scratch_space. Was created "
                      << "with Lsize: " << scratch->get_L() << " but search L is: " << L << std::endl;
        scratch->resize_for_new_L(L);
        diskann::cout << "Resize completed. New scratch->L is " << scratch->get_L() << std::endl;
    }

    const std::vector<LabelT> unused_filter_label;
    const std::vector<uint32_t> init_ids = get_init_ids();

    std::shared_lock<std::shared_timed_mutex> lock(_update_lock);

    _data_store->preprocess_query(query, scratch);

    auto retval = iterate_to_fixed_point(scratch, L, init_ids, false, unused_filter_label, true);

    NeighborPriorityQueue &best_L_nodes = scratch->best_l_nodes();

    size_t pos = 0;
    for (size_t i = 0; i < best_L_nodes.size(); ++i)
    {
        if (best_L_nodes[i].id < _max_points)
        {
            // safe because Index uses uint32_t ids internally
            // and IDType will be uint32_t or uint64_t
            indices[pos] = (IdType)best_L_nodes[i].id;
            if (distances != nullptr)
            {
#ifdef EXEC_ENV_OLS
                // DLVS expects negative distances
                distances[pos] = best_L_nodes[i].distance;
#else
                distances[pos] = _dist_metric == diskann::Metric::INNER_PRODUCT ? -1 * best_L_nodes[i].distance
                                                                                : best_L_nodes[i].distance;
#endif
            }
            pos++;
        }
        if (pos == K)
            break;
    }
    if (pos < K)
    {
        diskann::cerr << "Found pos: " << pos << "fewer than K elements " << K << " for query" << std::endl;
    }

    return retval;
}

template <typename T, typename TagT, typename LabelT>
std::pair<uint32_t, uint32_t> Index<T, TagT, LabelT>::_search_with_filters(const DataType &query,
                                                                           const std::string &raw_label, const size_t K,
                                                                           const uint32_t L, std::any &indices,
                                                                           float *distances)
{
    auto converted_label = this->get_converted_label(raw_label);
    if (typeid(uint64_t *) == indices.type())
    {
        auto ptr = std::any_cast<uint64_t *>(indices);
        return this->search_with_filters(std::any_cast<const T *>(query), converted_label, K, L, ptr, distances);
    }
    else if (typeid(uint32_t *) == indices.type())
    {
        auto ptr = std::any_cast<uint32_t *>(indices);
        return this->search_with_filters(std::any_cast<const T *>(query), converted_label, K, L, ptr, distances);
    }
    else
    {
        throw ANNException("Error: Id type can only be uint64_t or uint32_t.", -1);
    }
}

template <typename T, typename TagT, typename LabelT>
template <typename IdType>
std::pair<uint32_t, uint32_t> Index<T, TagT, LabelT>::search_with_filters(const T *query, const LabelT &filter_label,
                                                                          const size_t K, const uint32_t L,
                                                                          IdType *indices, float *distances)
{
    if (K > (uint64_t)L)
    {
        throw ANNException("Set L to a value of at least K", -1, __FUNCSIG__, __FILE__, __LINE__);
    }

    ScratchStoreManager<InMemQueryScratch<T>> manager(_query_scratch);
    auto scratch = manager.scratch_space();

    if (L > scratch->get_L())
    {
        diskann::cout << "Attempting to expand query scratch_space. Was created "
                      << "with Lsize: " << scratch->get_L() << " but search L is: " << L << std::endl;
        scratch->resize_for_new_L(L);
        diskann::cout << "Resize completed. New scratch->L is " << scratch->get_L() << std::endl;
    }

    std::vector<LabelT> filter_vec;
    std::vector<uint32_t> init_ids = get_init_ids();

    std::shared_lock<std::shared_timed_mutex> lock(_update_lock);
    std::shared_lock<std::shared_timed_mutex> tl(_tag_lock, std::defer_lock);
    if (_dynamic_index)
        tl.lock();

    if (_label_to_start_id.find(filter_label) != _label_to_start_id.end())
    {
        init_ids.emplace_back(_label_to_start_id[filter_label]);
    }
    else
    {
        diskann::cout << "No filtered medoid found. exitting "
                      << std::endl; // RKNOTE: If universal label found start there
        throw diskann::ANNException("No filtered medoid found. exitting ", -1);
    }
    if (_dynamic_index)
        tl.unlock();

    filter_vec.emplace_back(filter_label);

    _data_store->preprocess_query(query, scratch);
    auto retval = iterate_to_fixed_point(scratch, L, init_ids, true, filter_vec, true);

    auto best_L_nodes = scratch->best_l_nodes();

    size_t pos = 0;
    for (size_t i = 0; i < best_L_nodes.size(); ++i)
    {
        if (best_L_nodes[i].id < _max_points)
        {
            indices[pos] = (IdType)best_L_nodes[i].id;

            if (distances != nullptr)
            {
#ifdef EXEC_ENV_OLS
                // DLVS expects negative distances
                distances[pos] = best_L_nodes[i].distance;
#else
                distances[pos] = _dist_metric == diskann::Metric::INNER_PRODUCT ? -1 * best_L_nodes[i].distance
                                                                                : best_L_nodes[i].distance;
#endif
            }
            pos++;
        }
        if (pos == K)
            break;
    }
    if (pos < K)
    {
        diskann::cerr << "Found fewer than K elements for query" << std::endl;
    }

    return retval;
}

template <typename T, typename TagT, typename LabelT>
size_t Index<T, TagT, LabelT>::_search_with_tags(const DataType &query, const uint64_t K, const uint32_t L,
                                                 const TagType &tags, float *distances, DataVector &res_vectors,
                                                 bool use_filters, const std::string filter_label)
{
    try
    {
        return this->search_with_tags(std::any_cast<const T *>(query), K, L, std::any_cast<TagT *>(tags), distances,
                                      res_vectors.get<std::vector<T *>>(), use_filters, filter_label);
    }
    catch (const std::bad_any_cast &e)
    {
        throw ANNException("Error: bad any cast while performing _search_with_tags() " + std::string(e.what()), -1);
    }
    catch (const std::exception &e)
    {
        throw ANNException("Error: " + std::string(e.what()), -1);
    }
}

template <typename T, typename TagT, typename LabelT>
size_t Index<T, TagT, LabelT>::search_with_tags(const T *query, const uint64_t K, const uint32_t L, TagT *tags,
                                                float *distances, std::vector<T *> &res_vectors, bool use_filters,
                                                const std::string filter_label)
{
    if (K > (uint64_t)L)
    {
        throw ANNException("Set L to a value of at least K", -1, __FUNCSIG__, __FILE__, __LINE__);
    }
    ScratchStoreManager<InMemQueryScratch<T>> manager(_query_scratch);
    auto scratch = manager.scratch_space();

    if (L > scratch->get_L())
    {
        diskann::cout << "Attempting to expand query scratch_space. Was created "
                      << "with Lsize: " << scratch->get_L() << " but search L is: " << L << std::endl;
        scratch->resize_for_new_L(L);
        diskann::cout << "Resize completed. New scratch->L is " << scratch->get_L() << std::endl;
    }

    std::shared_lock<std::shared_timed_mutex> ul(_update_lock);

    const std::vector<uint32_t> init_ids = get_init_ids();

    //_distance->preprocess_query(query, _data_store->get_dims(),
    // scratch->aligned_query());
    _data_store->preprocess_query(query, scratch);
    if (!use_filters)
    {
        const std::vector<LabelT> unused_filter_label;
        iterate_to_fixed_point(scratch, L, init_ids, false, unused_filter_label, true);
    }
    else
    {
        std::vector<LabelT> filter_vec;
        auto converted_label = this->get_converted_label(filter_label);
        filter_vec.push_back(converted_label);
        iterate_to_fixed_point(scratch, L, init_ids, true, filter_vec, true);
    }

    NeighborPriorityQueue &best_L_nodes = scratch->best_l_nodes();
    assert(best_L_nodes.size() <= L);

    std::shared_lock<std::shared_timed_mutex> tl(_tag_lock);

    size_t pos = 0;
    for (size_t i = 0; i < best_L_nodes.size(); ++i)
    {
        auto node = best_L_nodes[i];

        TagT tag;
        if (_location_to_tag.try_get(node.id, tag))
        {
            tags[pos] = tag;

            if (res_vectors.size() > 0)
            {
                _data_store->get_vector(node.id, res_vectors[pos]);
            }

            if (distances != nullptr)
            {
#ifdef EXEC_ENV_OLS
                distances[pos] = node.distance; // DLVS expects negative distances
#else
                distances[pos] = _dist_metric == INNER_PRODUCT ? -1 * node.distance : node.distance;
#endif
            }
            pos++;
            // If res_vectors.size() < k, clip at the value.
            if (pos == K || pos == res_vectors.size())
                break;
        }
    }

    return pos;
}

template <typename T, typename TagT, typename LabelT> size_t Index<T, TagT, LabelT>::get_num_points()
{
    std::shared_lock<std::shared_timed_mutex> tl(_tag_lock);
    return _nd;
}

template <typename T, typename TagT, typename LabelT> size_t Index<T, TagT, LabelT>::get_max_points()
{
    std::shared_lock<std::shared_timed_mutex> tl(_tag_lock);
    return _max_points;
}

template <typename T, typename TagT, typename LabelT> void Index<T, TagT, LabelT>::generate_frozen_point()
{
    if (_num_frozen_pts == 0)
        return;

    if (_num_frozen_pts > 1)
    {
        throw ANNException("More than one frozen point not supported in generate_frozen_point", -1, __FUNCSIG__,
                           __FILE__, __LINE__);
    }

    if (_nd == 0)
    {
        throw ANNException("ERROR: Can not pick a frozen point since nd=0", -1, __FUNCSIG__, __FILE__, __LINE__);
    }
    size_t res = calculate_entry_point();

    // REFACTOR PQ: Not sure if we should do this for both stores.
    if (_pq_dist)
    {
        // copy the PQ data corresponding to the point returned by
        // calculate_entry_point
        // memcpy(_pq_data + _max_points * _num_pq_chunks,
        //       _pq_data + res * _num_pq_chunks,
        //       _num_pq_chunks * DIV_ROUND_UP(NUM_PQ_BITS, 8));
        _pq_data_store->copy_vectors((location_t)res, (location_t)_max_points, 1);
    }
    else
    {
        _data_store->copy_vectors((location_t)res, (location_t)_max_points, 1);
    }
    _frozen_pts_used++;
}

template <typename T, typename TagT, typename LabelT> int Index<T, TagT, LabelT>::enable_delete()
{
    assert(_enable_tags);

    if (!_enable_tags)
    {
        diskann::cerr << "Tags must be instantiated for deletions" << std::endl;
        return -2;
    }

    if (this->_deletes_enabled)
    {
        return 0;
    }

    std::unique_lock<std::shared_timed_mutex> ul(_update_lock);
    std::unique_lock<std::shared_timed_mutex> tl(_tag_lock);
    std::unique_lock<std::shared_timed_mutex> dl(_delete_lock);

    if (_data_compacted)
    {
        for (uint32_t slot = (uint32_t)_nd; slot < _max_points; ++slot)
        {
            _empty_slots.insert(slot);
        }
    }
    this->_deletes_enabled = true;
    return 0;
}

template <typename T, typename TagT, typename LabelT>
inline void Index<T, TagT, LabelT>::process_delete(const tsl::robin_set<uint32_t> &old_delete_set, size_t loc,
                                                   const uint32_t range, const uint32_t maxc, const float alpha,
                                                   InMemQueryScratch<T> *scratch)
{
    tsl::robin_set<uint32_t> &expanded_nodes_set = scratch->expanded_nodes_set();
    std::vector<Neighbor> &expanded_nghrs_vec = scratch->expanded_nodes_vec();

    // If this condition were not true, deadlock could result
    assert(old_delete_set.find((uint32_t)loc) == old_delete_set.end());

    std::vector<uint32_t> adj_list;
    {
        // Acquire and release lock[loc] before acquiring locks for neighbors
        std::unique_lock<non_recursive_mutex> adj_list_lock;
        if (_conc_consolidate)
            adj_list_lock = std::unique_lock<non_recursive_mutex>(_locks[loc]);
        auto adj_neighbor_list = _graph_store->get_neighbours((location_t)loc);
        adj_neighbor_list.convert_to_vector(adj_list);
    }

    bool modify = false;
    for (auto ngh : adj_list)
    {
        if (old_delete_set.find(ngh) == old_delete_set.end())
        {
            expanded_nodes_set.insert(ngh);
        }
        else
        {
            modify = true;

            std::unique_lock<non_recursive_mutex> ngh_lock;
            if (_conc_consolidate)
                ngh_lock = std::unique_lock<non_recursive_mutex>(_locks[ngh]);
            auto neighbour_list = _graph_store->get_neighbours((location_t)ngh);
            for (auto j : neighbour_list)
                if (j != loc && old_delete_set.find(j) == old_delete_set.end())
                    expanded_nodes_set.insert(j);
        }
    }

    if (modify)
    {
        if (expanded_nodes_set.size() <= range)
        {
            std::unique_lock<non_recursive_mutex> adj_list_lock(_locks[loc]);
            _graph_store->clear_neighbours((location_t)loc);
            for (auto &ngh : expanded_nodes_set)
                _graph_store->add_neighbour((location_t)loc, ngh);
        }
        else
        {
            // Create a pool of Neighbor candidates from the expanded_nodes_set
            expanded_nghrs_vec.reserve(expanded_nodes_set.size());
            for (auto &ngh : expanded_nodes_set)
            {
                expanded_nghrs_vec.emplace_back(ngh, _data_store->get_distance((location_t)loc, (location_t)ngh));
            }
            std::sort(expanded_nghrs_vec.begin(), expanded_nghrs_vec.end());
            std::vector<uint32_t> &occlude_list_output = scratch->occlude_list_output();
            occlude_list((uint32_t)loc, expanded_nghrs_vec, alpha, range, maxc, occlude_list_output, scratch,
                         &old_delete_set);
            std::unique_lock<non_recursive_mutex> adj_list_lock(_locks[loc]);
            _graph_store->set_neighbours((location_t)loc, occlude_list_output);
        }
    }
}

// Returns number of live points left after consolidation
template <typename T, typename TagT, typename LabelT>
consolidation_report Index<T, TagT, LabelT>::consolidate_deletes(const IndexWriteParameters &params)
{
    if (!_enable_tags)
        throw diskann::ANNException("Point tag array not instantiated", -1, __FUNCSIG__, __FILE__, __LINE__);

    {
        std::shared_lock<std::shared_timed_mutex> ul(_update_lock);
        std::shared_lock<std::shared_timed_mutex> tl(_tag_lock);
        std::shared_lock<std::shared_timed_mutex> dl(_delete_lock);
        if (_empty_slots.size() + _nd != _max_points)
        {
            std::string err = "#empty slots + nd != max points";
            diskann::cerr << err << std::endl;
            throw ANNException(err, -1, __FUNCSIG__, __FILE__, __LINE__);
        }

        if (_location_to_tag.size() + _delete_set->size() != _nd)
        {
            diskann::cerr << "Error: _location_to_tag.size (" << _location_to_tag.size() << ")  + _delete_set->size ("
                          << _delete_set->size() << ") != _nd(" << _nd << ") ";
            return consolidation_report(diskann::consolidation_report::status_code::INCONSISTENT_COUNT_ERROR, 0, 0, 0,
                                        0, 0, 0, 0);
        }

        if (_location_to_tag.size() != _tag_to_location.size())
        {
            throw diskann::ANNException("_location_to_tag and _tag_to_location not of same size", -1, __FUNCSIG__,
                                        __FILE__, __LINE__);
        }
    }

    std::unique_lock<std::shared_timed_mutex> update_lock(_update_lock, std::defer_lock);
    if (!_conc_consolidate)
        update_lock.lock();

    std::unique_lock<std::shared_timed_mutex> cl(_consolidate_lock, std::defer_lock);
    if (!cl.try_lock())
    {
        diskann::cerr << "Consildate delete function failed to acquire consolidate lock" << std::endl;
        return consolidation_report(diskann::consolidation_report::status_code::LOCK_FAIL, 0, 0, 0, 0, 0, 0, 0);
    }

    diskann::cout << "Starting consolidate_deletes... ";

    std::unique_ptr<tsl::robin_set<uint32_t>> old_delete_set(new tsl::robin_set<uint32_t>);
    {
        std::unique_lock<std::shared_timed_mutex> dl(_delete_lock);
        std::swap(_delete_set, old_delete_set);
    }

    if (old_delete_set->find(_start) != old_delete_set->end())
    {
        throw diskann::ANNException("ERROR: start node has been deleted", -1, __FUNCSIG__, __FILE__, __LINE__);
    }

    const uint32_t range = params.max_degree;
    const uint32_t maxc = params.max_occlusion_size;
    const float alpha = params.alpha;
    const uint32_t num_threads = params.num_threads == 0 ? omp_get_num_procs() : params.num_threads;

    uint32_t num_calls_to_process_delete = 0;
    diskann::Timer timer;
#pragma omp parallel for num_threads(num_threads) schedule(dynamic, 8192) reduction(+ : num_calls_to_process_delete)
    for (int64_t loc = 0; loc < (int64_t)_max_points; loc++)
    {
        if (old_delete_set->find((uint32_t)loc) == old_delete_set->end() && !_empty_slots.is_in_set((uint32_t)loc))
        {
            ScratchStoreManager<InMemQueryScratch<T>> manager(_query_scratch);
            auto scratch = manager.scratch_space();
            process_delete(*old_delete_set, loc, range, maxc, alpha, scratch);
            num_calls_to_process_delete += 1;
        }
    }
    for (int64_t loc = _max_points; loc < (int64_t)(_max_points + _num_frozen_pts); loc++)
    {
        ScratchStoreManager<InMemQueryScratch<T>> manager(_query_scratch);
        auto scratch = manager.scratch_space();
        process_delete(*old_delete_set, loc, range, maxc, alpha, scratch);
        num_calls_to_process_delete += 1;
    }

    std::unique_lock<std::shared_timed_mutex> tl(_tag_lock);
    size_t ret_nd = release_locations(*old_delete_set);
    size_t max_points = _max_points;
    size_t empty_slots_size = _empty_slots.size();

    std::shared_lock<std::shared_timed_mutex> dl(_delete_lock);
    size_t delete_set_size = _delete_set->size();
    size_t old_delete_set_size = old_delete_set->size();

    if (!_conc_consolidate)
    {
        update_lock.unlock();
    }

    double duration = timer.elapsed() / 1000000.0;
    diskann::cout << " done in " << duration << " seconds." << std::endl;
    return consolidation_report(diskann::consolidation_report::status_code::SUCCESS, ret_nd, max_points,
                                empty_slots_size, old_delete_set_size, delete_set_size, num_calls_to_process_delete,
                                duration);
}

template <typename T, typename TagT, typename LabelT> void Index<T, TagT, LabelT>::compact_frozen_point()
{
    if (_nd < _max_points && _num_frozen_pts > 0)
    {
        reposition_points((uint32_t)_max_points, (uint32_t)_nd, (uint32_t)_num_frozen_pts);
        _start = (uint32_t)_nd;

        if (_filtered_index && _dynamic_index)
        {
            //  update medoid id's as frozen points are treated as medoid
            for (auto &[label, medoid_id] : _label_to_start_id)
            {
                /*  if (label == _universal_label)
                      continue;*/
                _label_to_start_id[label] = (uint32_t)_nd + (medoid_id - (uint32_t)_max_points);
            }
        }
    }
}

// Should be called after acquiring _update_lock
template <typename T, typename TagT, typename LabelT> void Index<T, TagT, LabelT>::compact_data()
{
    if (!_dynamic_index)
        throw ANNException("Can not compact a non-dynamic index", -1, __FUNCSIG__, __FILE__, __LINE__);

    if (_data_compacted)
    {
        diskann::cerr << "Warning! Calling compact_data() when _data_compacted is true!" << std::endl;
        return;
    }

    if (_delete_set->size() > 0)
    {
        throw ANNException("Can not compact data when index has non-empty _delete_set of "
                           "size: " +
                               std::to_string(_delete_set->size()),
                           -1, __FUNCSIG__, __FILE__, __LINE__);
    }

    diskann::Timer timer;

    std::vector<uint32_t> new_location = std::vector<uint32_t>(_max_points + _num_frozen_pts, UINT32_MAX);

    uint32_t new_counter = 0;
    std::set<uint32_t> empty_locations;
    for (uint32_t old_location = 0; old_location < _max_points; old_location++)
    {
        if (_location_to_tag.contains(old_location))
        {
            new_location[old_location] = new_counter;
            new_counter++;
        }
        else
        {
            empty_locations.insert(old_location);
        }
    }
    for (uint32_t old_location = (uint32_t)_max_points; old_location < _max_points + _num_frozen_pts; old_location++)
    {
        new_location[old_location] = old_location;
    }

    // If start node is removed, throw an exception
    if (_start < _max_points && !_location_to_tag.contains(_start))
    {
        throw diskann::ANNException("ERROR: Start node deleted.", -1, __FUNCSIG__, __FILE__, __LINE__);
    }

    size_t num_dangling = 0;
    for (uint32_t old = 0; old < _max_points + _num_frozen_pts; ++old)
    {
        // compact _final_graph
        std::vector<uint32_t> new_adj_list;

        if ((new_location[old] < _max_points) // If point continues to exist
            || (old >= _max_points && old < _max_points + _num_frozen_pts))
        {
            auto neighbour_list = _graph_store->get_neighbours((location_t)old);
            new_adj_list.reserve(neighbour_list.size());
            for (auto ngh_iter : neighbour_list)
            {
                if (empty_locations.find(ngh_iter) != empty_locations.end())
                {
                    ++num_dangling;
                    diskann::cerr << "Error in compact_data(). _final_graph[" << old << "] has neighbor " << ngh_iter
                                  << " which is a location not associated with any tag." << std::endl;
                }
                else
                {
                    new_adj_list.push_back(new_location[ngh_iter]);
                }
            }
            //_graph_store->get_neighbours((location_t)old).swap(new_adj_list);
            _graph_store->set_neighbours((location_t)old, new_adj_list);

            // Move the data and adj list to the correct position
            if (new_location[old] != old)
            {
                assert(new_location[old] < old);
                _graph_store->swap_neighbours(new_location[old], (location_t)old);

                if (_filtered_index)
                {
                    _location_to_labels[new_location[old]].swap(_location_to_labels[old]);
                }

                _data_store->copy_vectors(old, new_location[old], 1);
            }
        }
        else
        {
            _graph_store->clear_neighbours((location_t)old);
        }
    }
    diskann::cerr << "#dangling references after data compaction: " << num_dangling << std::endl;

    _tag_to_location.clear();
    for (auto pos = _location_to_tag.find_first(); pos.is_valid(); pos = _location_to_tag.find_next(pos))
    {
        const auto tag = _location_to_tag.get(pos);
        _tag_to_location[tag] = new_location[pos._key];
    }
    _location_to_tag.clear();
    for (const auto &iter : _tag_to_location)
    {
        _location_to_tag.set(iter.second, iter.first);
    }
    // remove all cleared up old
    for (size_t old = _nd; old < _max_points; ++old)
    {
        _graph_store->clear_neighbours((location_t)old);
    }
    if (_filtered_index)
    {
        for (size_t old = _nd; old < _max_points; old++)
        {
            _location_to_labels[old].clear();
        }
    }

    _empty_slots.clear();
    // mark all slots after _nd as empty
    for (auto i = _nd; i < _max_points; i++)
    {
        _empty_slots.insert((uint32_t)i);
    }
    _data_compacted = true;
    diskann::cout << "Time taken for compact_data: " << timer.elapsed() / 1000000. << "s." << std::endl;
}

//
// Caller must hold unique _tag_lock and _delete_lock before calling this
//
template <typename T, typename TagT, typename LabelT> int Index<T, TagT, LabelT>::reserve_location()
{
    if (_nd >= _max_points)
    {
        return -1;
    }
    uint32_t location;
    if (_data_compacted && _empty_slots.is_empty())
    {
        // This code path is encountered when enable_delete hasn't been
        // called yet, so no points have been deleted and _empty_slots
        // hasn't been filled in. In that case, just keep assigning
        // consecutive locations.
        location = (uint32_t)_nd;
    }
    else
    {
        assert(_empty_slots.size() != 0);
        assert(_empty_slots.size() + _nd == _max_points);

        location = _empty_slots.pop_any();
        _delete_set->erase(location);
    }
    ++_nd;
    return location;
}

template <typename T, typename TagT, typename LabelT> size_t Index<T, TagT, LabelT>::release_location(int location)
{
    if (_empty_slots.is_in_set(location))
        throw ANNException("Trying to release location, but location already in empty slots", -1, __FUNCSIG__, __FILE__,
                           __LINE__);
    _empty_slots.insert(location);

    _nd--;
    return _nd;
}

template <typename T, typename TagT, typename LabelT>
size_t Index<T, TagT, LabelT>::release_locations(const tsl::robin_set<uint32_t> &locations)
{
    for (auto location : locations)
    {
        if (_empty_slots.is_in_set(location))
            throw ANNException("Trying to release location, but location "
                               "already in empty slots",
                               -1, __FUNCSIG__, __FILE__, __LINE__);
        _empty_slots.insert(location);

        _nd--;
    }

    if (_empty_slots.size() + _nd != _max_points)
        throw ANNException("#empty slots + nd != max points", -1, __FUNCSIG__, __FILE__, __LINE__);

    return _nd;
}

template <typename T, typename TagT, typename LabelT>
void Index<T, TagT, LabelT>::reposition_points(uint32_t old_location_start, uint32_t new_location_start,
                                               uint32_t num_locations)
{
    if (num_locations == 0 || old_location_start == new_location_start)
    {
        return;
    }

    // Update pointers to the moved nodes. Note: the computation is correct even
    // when new_location_start < old_location_start given the C++ uint32_t
    // integer arithmetic rules.
    const uint32_t location_delta = new_location_start - old_location_start;

    std::vector<location_t> updated_neighbours_location;
    for (uint32_t i = 0; i < _max_points + _num_frozen_pts; i++)
    {
        auto i_neighbours = _graph_store->get_neighbours((location_t)i);
        std::vector<location_t> i_neighbours_copy;
        i_neighbours.convert_to_vector(i_neighbours_copy);
        for (auto &loc : i_neighbours_copy)
        {
            if (loc >= old_location_start && loc < old_location_start + num_locations)
                loc += location_delta;
        }
        _graph_store->set_neighbours(i, i_neighbours_copy);
    }

    // The [start, end) interval which will contain obsolete points to be
    // cleared.
    uint32_t mem_clear_loc_start = old_location_start;
    uint32_t mem_clear_loc_end_limit = old_location_start + num_locations;

    // Move the adjacency lists. Make sure that overlapping ranges are handled
    // correctly.
    if (new_location_start < old_location_start)
    {
        // New location before the old location: copy the entries in order
        // to avoid modifying locations that are yet to be copied.
        for (uint32_t loc_offset = 0; loc_offset < num_locations; loc_offset++)
        {
            assert(_graph_store->get_neighbours(new_location_start + loc_offset).empty());
            _graph_store->swap_neighbours(new_location_start + loc_offset, old_location_start + loc_offset);
            if (_dynamic_index && _filtered_index)
            {
                _location_to_labels[new_location_start + loc_offset].swap(
                    _location_to_labels[old_location_start + loc_offset]);
            }
        }
        // If ranges are overlapping, make sure not to clear the newly copied
        // data.
        if (mem_clear_loc_start < new_location_start + num_locations)
        {
            // Clear only after the end of the new range.
            mem_clear_loc_start = new_location_start + num_locations;
        }
    }
    else
    {
        // Old location after the new location: copy from the end of the range
        // to avoid modifying locations that are yet to be copied.
        for (uint32_t loc_offset = num_locations; loc_offset > 0; loc_offset--)
        {
            assert(_graph_store->get_neighbours(new_location_start + loc_offset - 1u).empty());
            _graph_store->swap_neighbours(new_location_start + loc_offset - 1u, old_location_start + loc_offset - 1u);
            if (_dynamic_index && _filtered_index)
            {
                _location_to_labels[new_location_start + loc_offset - 1u].swap(
                    _location_to_labels[old_location_start + loc_offset - 1u]);
            }
        }

        // If ranges are overlapping, make sure not to clear the newly copied
        // data.
        if (mem_clear_loc_end_limit > new_location_start)
        {
            // Clear only up to the beginning of the new range.
            mem_clear_loc_end_limit = new_location_start;
        }
    }
    _data_store->move_vectors(old_location_start, new_location_start, num_locations);
}

template <typename T, typename TagT, typename LabelT> void Index<T, TagT, LabelT>::reposition_frozen_point_to_end()
{
    if (_num_frozen_pts == 0)
        return;

    if (_nd == _max_points)
    {
        diskann::cout << "Not repositioning frozen point as it is already at the end." << std::endl;
        return;
    }

    reposition_points((uint32_t)_nd, (uint32_t)_max_points, (uint32_t)_num_frozen_pts);
    _start = (uint32_t)_max_points;

    // update medoid id's as frozen points are treated as medoid
    if (_filtered_index && _dynamic_index)
    {
        for (auto &[label, medoid_id] : _label_to_start_id)
        {
            /*if (label == _universal_label)
                continue;*/
            _label_to_start_id[label] = (uint32_t)_max_points + (medoid_id - (uint32_t)_nd);
        }
    }
}

template <typename T, typename TagT, typename LabelT> void Index<T, TagT, LabelT>::resize(size_t new_max_points)
{
    const size_t new_internal_points = new_max_points + _num_frozen_pts;
    auto start = std::chrono::high_resolution_clock::now();
    assert(_empty_slots.size() == 0); // should not resize if there are empty slots.

    _data_store->resize((location_t)new_internal_points);
    _graph_store->resize_graph(new_internal_points);
    _locks = std::vector<non_recursive_mutex>(new_internal_points);

    if (_num_frozen_pts != 0)
    {
        reposition_points((uint32_t)_max_points, (uint32_t)new_max_points, (uint32_t)_num_frozen_pts);
        _start = (uint32_t)new_max_points;
    }

    _max_points = new_max_points;
    _empty_slots.reserve(_max_points);
    for (auto i = _nd; i < _max_points; i++)
    {
        _empty_slots.insert((uint32_t)i);
    }

    auto stop = std::chrono::high_resolution_clock::now();
    diskann::cout << "Resizing took: " << std::chrono::duration<double>(stop - start).count() << "s" << std::endl;
}

template <typename T, typename TagT, typename LabelT>
int Index<T, TagT, LabelT>::_insert_point(const DataType &point, const TagType tag)
{
    try
    {
        return this->insert_point(std::any_cast<const T *>(point), std::any_cast<const TagT>(tag));
    }
    catch (const std::bad_any_cast &anycast_e)
    {
        throw new ANNException("Error:Trying to insert invalid data type" + std::string(anycast_e.what()), -1);
    }
    catch (const std::exception &e)
    {
        throw new ANNException("Error:" + std::string(e.what()), -1);
    }
}

template <typename T, typename TagT, typename LabelT>
int Index<T, TagT, LabelT>::_insert_point(const DataType &point, const TagType tag, Labelvector &labels)
{
    try
    {
        return this->insert_point(std::any_cast<const T *>(point), std::any_cast<const TagT>(tag),
                                  labels.get<const std::vector<LabelT>>());
    }
    catch (const std::bad_any_cast &anycast_e)
    {
        throw new ANNException("Error:Trying to insert invalid data type" + std::string(anycast_e.what()), -1);
    }
    catch (const std::exception &e)
    {
        throw new ANNException("Error:" + std::string(e.what()), -1);
    }
}

template <typename T, typename TagT, typename LabelT>
int Index<T, TagT, LabelT>::insert_point(const T *point, const TagT tag)
{
    std::vector<LabelT> no_labels{0};
    return insert_point(point, tag, no_labels);
}

template <typename T, typename TagT, typename LabelT>
int Index<T, TagT, LabelT>::insert_point(const T *point, const TagT tag, const std::vector<LabelT> &labels)
{

    assert(_has_built);
    if (tag == 0)
    {
        throw diskann::ANNException("Do not insert point with tag 0. That is "
                                    "reserved for points hidden "
                                    "from the user.",
                                    -1, __FUNCSIG__, __FILE__, __LINE__);
    }

    std::shared_lock<std::shared_timed_mutex> shared_ul(_update_lock);
    std::unique_lock<std::shared_timed_mutex> tl(_tag_lock);
    std::unique_lock<std::shared_timed_mutex> dl(_delete_lock);

    auto location = reserve_location();
    if (_filtered_index)
    {
        if (labels.empty())
        {
            release_location(location);
            std::cerr << "Error: Can't insert point with tag " + get_tag_string(tag) +
                             " . there are no labels for the point."
                      << std::endl;
            return -1;
        }

        _location_to_labels[location] = labels;

        for (LabelT label : labels)
        {
            if (_labels.find(label) == _labels.end())
            {
                if (_frozen_pts_used >= _num_frozen_pts)
                {
                    throw ANNException("Error: For dynamic filtered index, the number of "
                                       "frozen points should be atleast equal "
                                       "to number of unique labels.",
                                       -1);
                }

                auto fz_location = (int)(_max_points) + _frozen_pts_used; // as first _fz_point
                _labels.insert(label);
                _label_to_start_id[label] = (uint32_t)fz_location;
                _location_to_labels[fz_location] = {label};
                _data_store->set_vector((location_t)fz_location, point);
                _frozen_pts_used++;
            }
        }
    }

    if (location == -1)
    {
#if EXPAND_IF_FULL
        dl.unlock();
        tl.unlock();
        shared_ul.unlock();

        {
            std::unique_lock<std::shared_timed_mutex> ul(_update_lock);
            tl.lock();
            dl.lock();

            if (_nd >= _max_points)
            {
                auto new_max_points = (size_t)(_max_points * INDEX_GROWTH_FACTOR);
                resize(new_max_points);
            }

            dl.unlock();
            tl.unlock();
            ul.unlock();
        }

        shared_ul.lock();
        tl.lock();
        dl.lock();

        location = reserve_location();
        if (location == -1)
        {
            throw diskann::ANNException("Cannot reserve location even after "
                                        "expanding graph. Terminating.",
                                        -1, __FUNCSIG__, __FILE__, __LINE__);
        }
#else
        return -1;
#endif
    } // cant insert as active pts >= max_pts
    dl.unlock();

    // Insert tag and mapping to location
    if (_enable_tags)
    {
        // if tags are enabled and tag is already inserted. so we can't reuse that
        // tag.
        if (_tag_to_location.find(tag) != _tag_to_location.end())
        {
            release_location(location);
            return -1;
        }

        _tag_to_location[tag] = location;
        _location_to_tag.set(location, tag);
    }
    tl.unlock();

    _data_store->set_vector(location, point); // update datastore

    // Find and add appropriate graph edges
    ScratchStoreManager<InMemQueryScratch<T>> manager(_query_scratch);
    auto scratch = manager.scratch_space();
    std::vector<uint32_t> pruned_list; // it is the set best candidates to connect to this point
    if (_filtered_index)
    {
        // when filtered the best_candidates will share the same label (
        // label_present > distance)
        search_for_point_and_prune(location, _indexingQueueSize, pruned_list, scratch, true, _filterIndexingQueueSize);
    }
    else
    {
        search_for_point_and_prune(location, _indexingQueueSize, pruned_list, scratch);
    }
    assert(pruned_list.size() > 0); // should find atleast one neighbour (i.e
                                    // frozen point acting as medoid)

    {
        std::shared_lock<std::shared_timed_mutex> tlock(_tag_lock, std::defer_lock);
        if (_conc_consolidate)
            tlock.lock();

        LockGuard guard(_locks[location]);
        _graph_store->clear_neighbours(location);

        std::vector<uint32_t> neighbor_links;
        for (auto link : pruned_list)
        {
            if (_conc_consolidate)
                if (!_location_to_tag.contains(link))
                    continue;
            neighbor_links.emplace_back(link);
        }
        _graph_store->set_neighbours(location, neighbor_links);
        assert(_graph_store->get_neighbours(location).size() <= _indexingRange);

        if (_conc_consolidate)
            tlock.unlock();
    }

    inter_insert(location, pruned_list, scratch);

    return 0;
}

template <typename T, typename TagT, typename LabelT> int Index<T, TagT, LabelT>::_lazy_delete(const TagType &tag)
{
    try
    {
        return lazy_delete(std::any_cast<const TagT>(tag));
    }
    catch (const std::bad_any_cast &e)
    {
        throw ANNException(std::string("Error: ") + e.what(), -1);
    }
}

template <typename T, typename TagT, typename LabelT>
void Index<T, TagT, LabelT>::_lazy_delete(TagVector &tags, TagVector &failed_tags)
{
    try
    {
        this->lazy_delete(tags.get<const std::vector<TagT>>(), failed_tags.get<std::vector<TagT>>());
    }
    catch (const std::bad_any_cast &e)
    {
        throw ANNException("Error: bad any cast while performing _lazy_delete() " + std::string(e.what()), -1);
    }
    catch (const std::exception &e)
    {
        throw ANNException("Error: " + std::string(e.what()), -1);
    }
}

template <typename T, typename TagT, typename LabelT> int Index<T, TagT, LabelT>::lazy_delete(const TagT &tag)
{
    std::shared_lock<std::shared_timed_mutex> ul(_update_lock);
    std::unique_lock<std::shared_timed_mutex> tl(_tag_lock);
    std::unique_lock<std::shared_timed_mutex> dl(_delete_lock);
    _data_compacted = false;

    if (_tag_to_location.find(tag) == _tag_to_location.end())
    {
        diskann::cerr << "Delete tag not found " << get_tag_string(tag) << std::endl;
        return -1;
    }
    assert(_tag_to_location[tag] < _max_points);

    const auto location = _tag_to_location[tag];
    _delete_set->insert(location);
    _location_to_tag.erase(location);
    _tag_to_location.erase(tag);
    return 0;
}

template <typename T, typename TagT, typename LabelT>
void Index<T, TagT, LabelT>::lazy_delete(const std::vector<TagT> &tags, std::vector<TagT> &failed_tags)
{
    if (failed_tags.size() > 0)
    {
        throw ANNException("failed_tags should be passed as an empty list", -1, __FUNCSIG__, __FILE__, __LINE__);
    }
    std::shared_lock<std::shared_timed_mutex> ul(_update_lock);
    std::unique_lock<std::shared_timed_mutex> tl(_tag_lock);
    std::unique_lock<std::shared_timed_mutex> dl(_delete_lock);
    _data_compacted = false;

    for (auto tag : tags)
    {
        if (_tag_to_location.find(tag) == _tag_to_location.end())
        {
            failed_tags.push_back(tag);
        }
        else
        {
            const auto location = _tag_to_location[tag];
            _delete_set->insert(location);
            _location_to_tag.erase(location);
            _tag_to_location.erase(tag);
        }
    }
}

template <typename T, typename TagT, typename LabelT> bool Index<T, TagT, LabelT>::is_index_saved()
{
    return _is_saved;
}

template <typename T, typename TagT, typename LabelT>
void Index<T, TagT, LabelT>::_get_active_tags(TagRobinSet &active_tags)
{
    try
    {
        this->get_active_tags(active_tags.get<tsl::robin_set<TagT>>());
    }
    catch (const std::bad_any_cast &e)
    {
        throw ANNException("Error: bad_any cast while performing _get_active_tags() " + std::string(e.what()), -1);
    }
    catch (const std::exception &e)
    {
        throw ANNException("Error :" + std::string(e.what()), -1);
    }
}

template <typename T, typename TagT, typename LabelT>
void Index<T, TagT, LabelT>::get_active_tags(tsl::robin_set<TagT> &active_tags)
{
    active_tags.clear();
    std::shared_lock<std::shared_timed_mutex> tl(_tag_lock);
    for (auto iter : _tag_to_location)
    {
        active_tags.insert(iter.first);
    }
}

template <typename T, typename TagT, typename LabelT> void Index<T, TagT, LabelT>::print_status()
{
    std::shared_lock<std::shared_timed_mutex> ul(_update_lock);
    std::shared_lock<std::shared_timed_mutex> cl(_consolidate_lock);
    std::shared_lock<std::shared_timed_mutex> tl(_tag_lock);
    std::shared_lock<std::shared_timed_mutex> dl(_delete_lock);

    diskann::cout << "------------------- Index object: " << (uint64_t)this << " -------------------" << std::endl;
    diskann::cout << "Number of points: " << _nd << std::endl;
    diskann::cout << "Graph size: " << _graph_store->get_total_points() << std::endl;
    diskann::cout << "Location to tag size: " << _location_to_tag.size() << std::endl;
    diskann::cout << "Tag to location size: " << _tag_to_location.size() << std::endl;
    diskann::cout << "Number of empty slots: " << _empty_slots.size() << std::endl;
    diskann::cout << std::boolalpha << "Data compacted: " << this->_data_compacted << std::endl;
    diskann::cout << "---------------------------------------------------------"
                     "------------"
                  << std::endl;
}

template <typename T, typename TagT, typename LabelT> void Index<T, TagT, LabelT>::count_nodes_at_bfs_levels()
{
    std::unique_lock<std::shared_timed_mutex> ul(_update_lock);

    boost::dynamic_bitset<> visited(_max_points + _num_frozen_pts);

    size_t MAX_BFS_LEVELS = 32;
    auto bfs_sets = new tsl::robin_set<uint32_t>[MAX_BFS_LEVELS];

    bfs_sets[0].insert(_start);
    visited.set(_start);

    for (uint32_t i = (uint32_t)_max_points; i < _max_points + _num_frozen_pts; ++i)
    {
        if (i != _start)
        {
            bfs_sets[0].insert(i);
            visited.set(i);
        }
    }

    for (size_t l = 0; l < MAX_BFS_LEVELS - 1; ++l)
    {
        diskann::cout << "Number of nodes at BFS level " << l << " is " << bfs_sets[l].size() << std::endl;
        if (bfs_sets[l].size() == 0)
            break;
        for (auto node : bfs_sets[l])
        {
            auto neighbour_list = _graph_store->get_neighbours((location_t)node);
            for (auto nghbr : neighbour_list)
            {
                if (!visited.test(nghbr))
                {
                    visited.set(nghbr);
                    bfs_sets[l + 1].insert(nghbr);
                }
            }
        }
    }

    delete[] bfs_sets;
}

// REFACTOR: This should be an OptimizedDataStore class
template <typename T, typename TagT, typename LabelT> void Index<T, TagT, LabelT>::optimize_index_layout()
{ // use after build or load
    if (_dynamic_index)
    {
        throw diskann::ANNException("Optimize_index_layout not implemented for dyanmic indices", -1, __FUNCSIG__,
                                    __FILE__, __LINE__);
    }

    float *cur_vec = new float[_data_store->get_aligned_dim()];
    std::memset(cur_vec, 0, _data_store->get_aligned_dim() * sizeof(float));
    _data_len = (_data_store->get_aligned_dim() + 1) * sizeof(float);
    _neighbor_len = (_graph_store->get_max_observed_degree() + 1) * sizeof(uint32_t);
    _node_size = _data_len + _neighbor_len;
    _opt_graph = new char[_node_size * _nd];
    auto dist_fast = (DistanceFastL2<T> *)(_data_store->get_dist_fn());
    for (uint32_t i = 0; i < _nd; i++)
    {
        char *cur_node_offset = _opt_graph + i * _node_size;
        _data_store->get_vector(i, (T *)cur_vec);
        float cur_norm = dist_fast->norm((T *)cur_vec, (uint32_t)_data_store->get_aligned_dim());
        std::memcpy(cur_node_offset, &cur_norm, sizeof(float));
        std::memcpy(cur_node_offset + sizeof(float), cur_vec, _data_len - sizeof(float));

        cur_node_offset += _data_len;
        auto neighbour_list = _graph_store->get_neighbours(i);
        uint32_t k = (uint32_t)neighbour_list.size();
        std::memcpy(cur_node_offset, &k, sizeof(uint32_t));
        std::memcpy(cur_node_offset + sizeof(uint32_t), neighbour_list.data(), k * sizeof(uint32_t));
        // std::vector<uint32_t>().swap(_graph_store->get_neighbours(i));
        _graph_store->clear_neighbours(i);
    }
    _graph_store->clear_graph();
    _graph_store->resize_graph(0);
    delete[] cur_vec;
}

template <typename T, typename TagT, typename LabelT>
void Index<T, TagT, LabelT>::_search_with_optimized_layout(const DataType &query, size_t K, size_t L, uint32_t *indices)
{
    try
    {
        return this->search_with_optimized_layout(std::any_cast<const T *>(query), K, L, indices);
    }
    catch (const std::bad_any_cast &e)
    {
        throw ANNException("Error: bad any cast while performing "
                           "_search_with_optimized_layout() " +
                               std::string(e.what()),
                           -1);
    }
    catch (const std::exception &e)
    {
        throw ANNException("Error: " + std::string(e.what()), -1);
    }
}

template <typename T, typename TagT, typename LabelT>
void Index<T, TagT, LabelT>::search_with_optimized_layout(const T *query, size_t K, size_t L, uint32_t *indices)
{
    DistanceFastL2<T> *dist_fast = (DistanceFastL2<T> *)(_data_store->get_dist_fn());

    NeighborPriorityQueue retset(L);
    std::vector<uint32_t> init_ids(L);

    boost::dynamic_bitset<> flags{_nd, 0};
    uint32_t tmp_l = 0;
    uint32_t *neighbors = (uint32_t *)(_opt_graph + _node_size * _start + _data_len);
    uint32_t MaxM_ep = *neighbors;
    neighbors++;

    for (; tmp_l < L && tmp_l < MaxM_ep; tmp_l++)
    {
        init_ids[tmp_l] = neighbors[tmp_l];
        flags[init_ids[tmp_l]] = true;
    }

    while (tmp_l < L)
    {
        uint32_t id = rand() % _nd;
        if (flags[id])
            continue;
        flags[id] = true;
        init_ids[tmp_l] = id;
        tmp_l++;
    }

    for (uint32_t i = 0; i < init_ids.size(); i++)
    {
        uint32_t id = init_ids[i];
        if (id >= _nd)
            continue;
        _mm_prefetch(_opt_graph + _node_size * id, _MM_HINT_T0);
    }
    L = 0;
    for (uint32_t i = 0; i < init_ids.size(); i++)
    {
        uint32_t id = init_ids[i];
        if (id >= _nd)
            continue;
        T *x = (T *)(_opt_graph + _node_size * id);
        float norm_x = *x;
        x++;
        float dist = dist_fast->compare(x, query, norm_x, (uint32_t)_data_store->get_aligned_dim());
        retset.insert(Neighbor(id, dist));
        flags[id] = true;
        L++;
    }

    while (retset.has_unexpanded_node())
    {
        auto nbr = retset.closest_unexpanded();
        auto n = nbr.id;
        _mm_prefetch(_opt_graph + _node_size * n + _data_len, _MM_HINT_T0);
        neighbors = (uint32_t *)(_opt_graph + _node_size * n + _data_len);
        uint32_t MaxM = *neighbors;
        neighbors++;
        for (uint32_t m = 0; m < MaxM; ++m)
            _mm_prefetch(_opt_graph + _node_size * neighbors[m], _MM_HINT_T0);
        for (uint32_t m = 0; m < MaxM; ++m)
        {
            uint32_t id = neighbors[m];
            if (flags[id])
                continue;
            flags[id] = 1;
            T *data = (T *)(_opt_graph + _node_size * id);
            float norm = *data;
            data++;
            float dist = dist_fast->compare(query, data, norm, (uint32_t)_data_store->get_aligned_dim());
            Neighbor nn(id, dist);
            retset.insert(nn);
        }
    }

    for (size_t i = 0; i < K; i++)
    {
        indices[i] = retset[i].id;
    }
}

template <typename T, typename TagT, typename LabelT>
size_t Index<T, TagT, LabelT>::search_string_range(const std::string& str, char ch, size_t start, size_t end)
{
    for (; start != end; start++)
    {
        if (str[start] == ch)
        {
            return start;
        }
    }

    return std::string::npos;
}

/*  Internals of the library */
template <typename T, typename TagT, typename LabelT> const float Index<T, TagT, LabelT>::INDEX_GROWTH_FACTOR = 1.5f;

// EXPORTS
template DISKANN_DLLEXPORT class Index<float, int32_t, uint32_t>;
template DISKANN_DLLEXPORT class Index<int8_t, int32_t, uint32_t>;
template DISKANN_DLLEXPORT class Index<uint8_t, int32_t, uint32_t>;
template DISKANN_DLLEXPORT class Index<float, uint32_t, uint32_t>;
template DISKANN_DLLEXPORT class Index<int8_t, uint32_t, uint32_t>;
template DISKANN_DLLEXPORT class Index<uint8_t, uint32_t, uint32_t>;
template DISKANN_DLLEXPORT class Index<float, int64_t, uint32_t>;
template DISKANN_DLLEXPORT class Index<int8_t, int64_t, uint32_t>;
template DISKANN_DLLEXPORT class Index<uint8_t, int64_t, uint32_t>;
template DISKANN_DLLEXPORT class Index<float, uint64_t, uint32_t>;
template DISKANN_DLLEXPORT class Index<int8_t, uint64_t, uint32_t>;
template DISKANN_DLLEXPORT class Index<uint8_t, uint64_t, uint32_t>;
template DISKANN_DLLEXPORT class Index<float, tag_uint128, uint32_t>;
template DISKANN_DLLEXPORT class Index<int8_t, tag_uint128, uint32_t>;
template DISKANN_DLLEXPORT class Index<uint8_t, tag_uint128, uint32_t>;
// Label with short int 2 byte
template DISKANN_DLLEXPORT class Index<float, int32_t, uint16_t>;
template DISKANN_DLLEXPORT class Index<int8_t, int32_t, uint16_t>;
template DISKANN_DLLEXPORT class Index<uint8_t, int32_t, uint16_t>;
template DISKANN_DLLEXPORT class Index<float, uint32_t, uint16_t>;
template DISKANN_DLLEXPORT class Index<int8_t, uint32_t, uint16_t>;
template DISKANN_DLLEXPORT class Index<uint8_t, uint32_t, uint16_t>;
template DISKANN_DLLEXPORT class Index<float, int64_t, uint16_t>;
template DISKANN_DLLEXPORT class Index<int8_t, int64_t, uint16_t>;
template DISKANN_DLLEXPORT class Index<uint8_t, int64_t, uint16_t>;
template DISKANN_DLLEXPORT class Index<float, uint64_t, uint16_t>;
template DISKANN_DLLEXPORT class Index<int8_t, uint64_t, uint16_t>;
template DISKANN_DLLEXPORT class Index<uint8_t, uint64_t, uint16_t>;
template DISKANN_DLLEXPORT class Index<float, tag_uint128, uint16_t>;
template DISKANN_DLLEXPORT class Index<int8_t, tag_uint128, uint16_t>;
template DISKANN_DLLEXPORT class Index<uint8_t, tag_uint128, uint16_t>;

template DISKANN_DLLEXPORT std::pair<uint32_t, uint32_t> Index<float, uint64_t, uint32_t>::search<uint64_t>(
    const float *query, const size_t K, const uint32_t L, uint64_t *indices, float *distances);
template DISKANN_DLLEXPORT std::pair<uint32_t, uint32_t> Index<float, uint64_t, uint32_t>::search<uint32_t>(
    const float *query, const size_t K, const uint32_t L, uint32_t *indices, float *distances);
template DISKANN_DLLEXPORT std::pair<uint32_t, uint32_t> Index<uint8_t, uint64_t, uint32_t>::search<uint64_t>(
    const uint8_t *query, const size_t K, const uint32_t L, uint64_t *indices, float *distances);
template DISKANN_DLLEXPORT std::pair<uint32_t, uint32_t> Index<uint8_t, uint64_t, uint32_t>::search<uint32_t>(
    const uint8_t *query, const size_t K, const uint32_t L, uint32_t *indices, float *distances);
template DISKANN_DLLEXPORT std::pair<uint32_t, uint32_t> Index<int8_t, uint64_t, uint32_t>::search<uint64_t>(
    const int8_t *query, const size_t K, const uint32_t L, uint64_t *indices, float *distances);
template DISKANN_DLLEXPORT std::pair<uint32_t, uint32_t> Index<int8_t, uint64_t, uint32_t>::search<uint32_t>(
    const int8_t *query, const size_t K, const uint32_t L, uint32_t *indices, float *distances);
// TagT==uint32_t
template DISKANN_DLLEXPORT std::pair<uint32_t, uint32_t> Index<float, uint32_t, uint32_t>::search<uint64_t>(
    const float *query, const size_t K, const uint32_t L, uint64_t *indices, float *distances);
template DISKANN_DLLEXPORT std::pair<uint32_t, uint32_t> Index<float, uint32_t, uint32_t>::search<uint32_t>(
    const float *query, const size_t K, const uint32_t L, uint32_t *indices, float *distances);
template DISKANN_DLLEXPORT std::pair<uint32_t, uint32_t> Index<uint8_t, uint32_t, uint32_t>::search<uint64_t>(
    const uint8_t *query, const size_t K, const uint32_t L, uint64_t *indices, float *distances);
template DISKANN_DLLEXPORT std::pair<uint32_t, uint32_t> Index<uint8_t, uint32_t, uint32_t>::search<uint32_t>(
    const uint8_t *query, const size_t K, const uint32_t L, uint32_t *indices, float *distances);
template DISKANN_DLLEXPORT std::pair<uint32_t, uint32_t> Index<int8_t, uint32_t, uint32_t>::search<uint64_t>(
    const int8_t *query, const size_t K, const uint32_t L, uint64_t *indices, float *distances);
template DISKANN_DLLEXPORT std::pair<uint32_t, uint32_t> Index<int8_t, uint32_t, uint32_t>::search<uint32_t>(
    const int8_t *query, const size_t K, const uint32_t L, uint32_t *indices, float *distances);

template DISKANN_DLLEXPORT std::pair<uint32_t, uint32_t> Index<float, uint64_t, uint32_t>::search_with_filters<
    uint64_t>(const float *query, const uint32_t &filter_label, const size_t K, const uint32_t L, uint64_t *indices,
              float *distances);
template DISKANN_DLLEXPORT std::pair<uint32_t, uint32_t> Index<float, uint64_t, uint32_t>::search_with_filters<
    uint32_t>(const float *query, const uint32_t &filter_label, const size_t K, const uint32_t L, uint32_t *indices,
              float *distances);
template DISKANN_DLLEXPORT std::pair<uint32_t, uint32_t> Index<uint8_t, uint64_t, uint32_t>::search_with_filters<
    uint64_t>(const uint8_t *query, const uint32_t &filter_label, const size_t K, const uint32_t L, uint64_t *indices,
              float *distances);
template DISKANN_DLLEXPORT std::pair<uint32_t, uint32_t> Index<uint8_t, uint64_t, uint32_t>::search_with_filters<
    uint32_t>(const uint8_t *query, const uint32_t &filter_label, const size_t K, const uint32_t L, uint32_t *indices,
              float *distances);
template DISKANN_DLLEXPORT std::pair<uint32_t, uint32_t> Index<int8_t, uint64_t, uint32_t>::search_with_filters<
    uint64_t>(const int8_t *query, const uint32_t &filter_label, const size_t K, const uint32_t L, uint64_t *indices,
              float *distances);
template DISKANN_DLLEXPORT std::pair<uint32_t, uint32_t> Index<int8_t, uint64_t, uint32_t>::search_with_filters<
    uint32_t>(const int8_t *query, const uint32_t &filter_label, const size_t K, const uint32_t L, uint32_t *indices,
              float *distances);
// TagT==uint32_t
template DISKANN_DLLEXPORT std::pair<uint32_t, uint32_t> Index<float, uint32_t, uint32_t>::search_with_filters<
    uint64_t>(const float *query, const uint32_t &filter_label, const size_t K, const uint32_t L, uint64_t *indices,
              float *distances);
template DISKANN_DLLEXPORT std::pair<uint32_t, uint32_t> Index<float, uint32_t, uint32_t>::search_with_filters<
    uint32_t>(const float *query, const uint32_t &filter_label, const size_t K, const uint32_t L, uint32_t *indices,
              float *distances);
template DISKANN_DLLEXPORT std::pair<uint32_t, uint32_t> Index<uint8_t, uint32_t, uint32_t>::search_with_filters<
    uint64_t>(const uint8_t *query, const uint32_t &filter_label, const size_t K, const uint32_t L, uint64_t *indices,
              float *distances);
template DISKANN_DLLEXPORT std::pair<uint32_t, uint32_t> Index<uint8_t, uint32_t, uint32_t>::search_with_filters<
    uint32_t>(const uint8_t *query, const uint32_t &filter_label, const size_t K, const uint32_t L, uint32_t *indices,
              float *distances);
template DISKANN_DLLEXPORT std::pair<uint32_t, uint32_t> Index<int8_t, uint32_t, uint32_t>::search_with_filters<
    uint64_t>(const int8_t *query, const uint32_t &filter_label, const size_t K, const uint32_t L, uint64_t *indices,
              float *distances);
template DISKANN_DLLEXPORT std::pair<uint32_t, uint32_t> Index<int8_t, uint32_t, uint32_t>::search_with_filters<
    uint32_t>(const int8_t *query, const uint32_t &filter_label, const size_t K, const uint32_t L, uint32_t *indices,
              float *distances);

template DISKANN_DLLEXPORT std::pair<uint32_t, uint32_t> Index<float, uint64_t, uint16_t>::search<uint64_t>(
    const float *query, const size_t K, const uint32_t L, uint64_t *indices, float *distances);
template DISKANN_DLLEXPORT std::pair<uint32_t, uint32_t> Index<float, uint64_t, uint16_t>::search<uint32_t>(
    const float *query, const size_t K, const uint32_t L, uint32_t *indices, float *distances);
template DISKANN_DLLEXPORT std::pair<uint32_t, uint32_t> Index<uint8_t, uint64_t, uint16_t>::search<uint64_t>(
    const uint8_t *query, const size_t K, const uint32_t L, uint64_t *indices, float *distances);
template DISKANN_DLLEXPORT std::pair<uint32_t, uint32_t> Index<uint8_t, uint64_t, uint16_t>::search<uint32_t>(
    const uint8_t *query, const size_t K, const uint32_t L, uint32_t *indices, float *distances);
template DISKANN_DLLEXPORT std::pair<uint32_t, uint32_t> Index<int8_t, uint64_t, uint16_t>::search<uint64_t>(
    const int8_t *query, const size_t K, const uint32_t L, uint64_t *indices, float *distances);
template DISKANN_DLLEXPORT std::pair<uint32_t, uint32_t> Index<int8_t, uint64_t, uint16_t>::search<uint32_t>(
    const int8_t *query, const size_t K, const uint32_t L, uint32_t *indices, float *distances);
// TagT==uint32_t
template DISKANN_DLLEXPORT std::pair<uint32_t, uint32_t> Index<float, uint32_t, uint16_t>::search<uint64_t>(
    const float *query, const size_t K, const uint32_t L, uint64_t *indices, float *distances);
template DISKANN_DLLEXPORT std::pair<uint32_t, uint32_t> Index<float, uint32_t, uint16_t>::search<uint32_t>(
    const float *query, const size_t K, const uint32_t L, uint32_t *indices, float *distances);
template DISKANN_DLLEXPORT std::pair<uint32_t, uint32_t> Index<uint8_t, uint32_t, uint16_t>::search<uint64_t>(
    const uint8_t *query, const size_t K, const uint32_t L, uint64_t *indices, float *distances);
template DISKANN_DLLEXPORT std::pair<uint32_t, uint32_t> Index<uint8_t, uint32_t, uint16_t>::search<uint32_t>(
    const uint8_t *query, const size_t K, const uint32_t L, uint32_t *indices, float *distances);
template DISKANN_DLLEXPORT std::pair<uint32_t, uint32_t> Index<int8_t, uint32_t, uint16_t>::search<uint64_t>(
    const int8_t *query, const size_t K, const uint32_t L, uint64_t *indices, float *distances);
template DISKANN_DLLEXPORT std::pair<uint32_t, uint32_t> Index<int8_t, uint32_t, uint16_t>::search<uint32_t>(
    const int8_t *query, const size_t K, const uint32_t L, uint32_t *indices, float *distances);

template DISKANN_DLLEXPORT std::pair<uint32_t, uint32_t> Index<float, uint64_t, uint16_t>::search_with_filters<
    uint64_t>(const float *query, const uint16_t &filter_label, const size_t K, const uint32_t L, uint64_t *indices,
              float *distances);
template DISKANN_DLLEXPORT std::pair<uint32_t, uint32_t> Index<float, uint64_t, uint16_t>::search_with_filters<
    uint32_t>(const float *query, const uint16_t &filter_label, const size_t K, const uint32_t L, uint32_t *indices,
              float *distances);
template DISKANN_DLLEXPORT std::pair<uint32_t, uint32_t> Index<uint8_t, uint64_t, uint16_t>::search_with_filters<
    uint64_t>(const uint8_t *query, const uint16_t &filter_label, const size_t K, const uint32_t L, uint64_t *indices,
              float *distances);
template DISKANN_DLLEXPORT std::pair<uint32_t, uint32_t> Index<uint8_t, uint64_t, uint16_t>::search_with_filters<
    uint32_t>(const uint8_t *query, const uint16_t &filter_label, const size_t K, const uint32_t L, uint32_t *indices,
              float *distances);
template DISKANN_DLLEXPORT std::pair<uint32_t, uint32_t> Index<int8_t, uint64_t, uint16_t>::search_with_filters<
    uint64_t>(const int8_t *query, const uint16_t &filter_label, const size_t K, const uint32_t L, uint64_t *indices,
              float *distances);
template DISKANN_DLLEXPORT std::pair<uint32_t, uint32_t> Index<int8_t, uint64_t, uint16_t>::search_with_filters<
    uint32_t>(const int8_t *query, const uint16_t &filter_label, const size_t K, const uint32_t L, uint32_t *indices,
              float *distances);
// TagT==uint32_t
template DISKANN_DLLEXPORT std::pair<uint32_t, uint32_t> Index<float, uint32_t, uint16_t>::search_with_filters<
    uint64_t>(const float *query, const uint16_t &filter_label, const size_t K, const uint32_t L, uint64_t *indices,
              float *distances);
template DISKANN_DLLEXPORT std::pair<uint32_t, uint32_t> Index<float, uint32_t, uint16_t>::search_with_filters<
    uint32_t>(const float *query, const uint16_t &filter_label, const size_t K, const uint32_t L, uint32_t *indices,
              float *distances);
template DISKANN_DLLEXPORT std::pair<uint32_t, uint32_t> Index<uint8_t, uint32_t, uint16_t>::search_with_filters<
    uint64_t>(const uint8_t *query, const uint16_t &filter_label, const size_t K, const uint32_t L, uint64_t *indices,
              float *distances);
template DISKANN_DLLEXPORT std::pair<uint32_t, uint32_t> Index<uint8_t, uint32_t, uint16_t>::search_with_filters<
    uint32_t>(const uint8_t *query, const uint16_t &filter_label, const size_t K, const uint32_t L, uint32_t *indices,
              float *distances);
template DISKANN_DLLEXPORT std::pair<uint32_t, uint32_t> Index<int8_t, uint32_t, uint16_t>::search_with_filters<
    uint64_t>(const int8_t *query, const uint16_t &filter_label, const size_t K, const uint32_t L, uint64_t *indices,
              float *distances);
template DISKANN_DLLEXPORT std::pair<uint32_t, uint32_t> Index<int8_t, uint32_t, uint16_t>::search_with_filters<
    uint32_t>(const int8_t *query, const uint16_t &filter_label, const size_t K, const uint32_t L, uint32_t *indices,
              float *distances);
} // namespace diskann<|MERGE_RESOLUTION|>--- conflicted
+++ resolved
@@ -1,15 +1,7 @@
 // Copyright (c) Microsoft Corporation. All rights reserved.
 // Licensed under the MIT license.
 
-<<<<<<< HEAD
-#include <omp.h>
-#include <array>
-
-#include <type_traits>
-
-=======
 #include "ann_exception.h"
->>>>>>> 7ac28915
 #include "boost/dynamic_bitset.hpp"
 #include "index_factory.h"
 #include "memory_mapper.h"
