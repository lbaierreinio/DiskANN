--- conflicted
+++ resolved
@@ -1032,19 +1032,14 @@
     T *aligned_query = scratch->aligned_query();
 
     float *pq_dists = nullptr;
-<<<<<<< HEAD
-/*
-    if (curr_query == 1)
-=======
 
     if (print_qstats)
->>>>>>> 5c0d23d6
     {
         std::ofstream out("query_stats.txt", std::ios_base::app);
         out << "starting search\n" << std::endl;
         out.close();
     }
-*/
+
     _pq_data_store->preprocess_query(aligned_query, scratch);
 
     if (expanded_nodes.size() > 0 || id_scratch.size() > 0)
@@ -1086,12 +1081,7 @@
                 if ((res = detect_filter_penalty(id, search_invocation, filter_labels)) > _filter_penalty_threshold)
                     continue;
                 penalty = res * penalty_scale;
-<<<<<<< HEAD
-                /*
-                if (curr_query == 1)
-=======
                 if (print_qstats)
->>>>>>> 5c0d23d6
                 {
                     std::ofstream out("query_stats.txt", std::ios_base::app);
                     out << "starting id " << id << " has (filter labels - overlap) size " << res << " and filters ";
@@ -1101,11 +1091,10 @@
                     }
                     out << std::endl;
                     out.close();
-                } */
+                } 
             }
             else
             {
-                printf("test\n");
                 if (detect_common_filters(id, search_invocation, filter_labels) < min_inter_size)
                     continue;
             }
@@ -1135,30 +1124,20 @@
 
     uint32_t hops = 0;
     uint32_t cmps = 0;
-<<<<<<< HEAD
-/*
-    if (curr_query == 1)
-=======
 
     if (print_qstats)
->>>>>>> 5c0d23d6
     {
         std::ofstream out("query_stats.txt", std::ios_base::app);
         out << std::endl;
         out.close();
     }
-*/
+
     while (best_L_nodes.has_unexpanded_node())
     {
         auto nbr = best_L_nodes.closest_unexpanded();
         auto n = nbr.id;
-<<<<<<< HEAD
-/*
-        if (curr_query == 1)
-=======
 
         if (print_qstats)
->>>>>>> 5c0d23d6
         {
             std::ofstream out("query_stats.txt", std::ios_base::app);
             out << "looking at id " << n << " with filters ";
@@ -1169,7 +1148,7 @@
             out << std::endl;
             out.close();
         }
-*/
+
         // Add node to expanded nodes to create pool for prune later
         if (!search_invocation)
         {
@@ -1274,12 +1253,8 @@
                             continue;
                         }
                         penalty = res * penalty_scale;
-                        dist_pens.push_back(penalty);
-<<<<<<< HEAD
-/*                        if (curr_query == 1)
-=======
+
                         if (print_qstats)
->>>>>>> 5c0d23d6
                         {
                             std::ofstream out("query_stats.txt", std::ios_base::app);
                             out << id_iter << ". looking at " << res << " nbr " << id << " with filters ";
@@ -1289,7 +1264,7 @@
                             }
                             out << std::endl;
                             out.close();
-                        }*/
+                        }
                         id_iter++;
                     }
                     else
@@ -1298,22 +1273,18 @@
                             continue;
                     }
                 }
+                dist_pens.push_back(penalty);
                 id_scratch.push_back(id);
             }
         }
-<<<<<<< HEAD
-/*
-        if (curr_query == 1)
-=======
 
         if (print_qstats)
->>>>>>> 5c0d23d6
         {
             std::ofstream out("query_stats.txt", std::ios_base::app);
             out << std::endl;
             out.close();
         }
-*/
+
         // Mark nodes visited
         /*        for (auto id : id_scratch)
                 {
@@ -2631,7 +2602,6 @@
     /* out << std::endl; */
     /* out.close(); */
     /* return std::make_pair(0, 0); */
-<<<<<<< HEAD
 /*
     if (curr_query == 1)
     {
@@ -2643,10 +2613,6 @@
         out << std::endl;
         out.close();
     }*/
-    std::shared_lock<std::shared_timed_mutex> lock(_update_lock);
-    std::shared_lock<std::shared_timed_mutex> tl(_tag_lock, std::defer_lock);
-=======
->>>>>>> 5c0d23d6
 
     for (auto &lbl : filter_label)
         filter_vec.push_back(lbl);
@@ -2685,27 +2651,18 @@
         case 2:
             num_graphs++;
             auto [inter_estim, cand] = sample_intersection(scratch->get_valid_bitmap(), filter_label);
-<<<<<<< HEAD
              if (cand < std::numeric_limits<uint32_t>::max()) 
              { 
                  init_ids.emplace_back(cand); 
              } 
-/*
-            if (curr_query == 1)
-=======
-            /* if (cand < std::numeric_limits<uint32_t>::max()) */
-            /* { */
-            /*     init_ids.emplace_back(cand); */
-            /* } */
+
             local_print = true;
-            if (print_qstats)
->>>>>>> 5c0d23d6
-            {
+            if (print_qstats) {
                 std::ofstream out("query_stats.txt", std::ios_base::app);
                 out << "estimated intersection size is " << inter_estim << std::endl;
                 out << "setting up init ids with id " << cand << std::endl;
                 out.close();
-            }*/
+            }
             retval = iterate_to_fixed_point(scratch, L, init_ids, true, filter_vec, true);
             break;
         }
@@ -2739,7 +2696,6 @@
         else
         {
             num_graphs++;
-<<<<<<< HEAD
             if (_dynamic_index)
                 tl.lock();
 
@@ -2762,7 +2718,6 @@
                  init_ids.emplace_back(cand); 
              } 
 
-=======
             local_print = true;
             if (print_qstats)
             {
@@ -2776,20 +2731,14 @@
                 out << std::endl;
                 out.close();
             }
->>>>>>> 5c0d23d6
             retval = iterate_to_fixed_point(scratch, L, init_ids, true, filter_vec, true);
         }
     }
 
     auto best_L_nodes = scratch->best_l_nodes();
 
-<<<<<<< HEAD
-    size_t pos = 0; 
-    /* if (curr_query == 1)
-=======
     size_t pos = 0;
     if (print_qstats && local_print)
->>>>>>> 5c0d23d6
     {
         std::ofstream out("query_stats.txt", std::ios_base::app);
         out << "final results for L size " << best_L_nodes.size() << ": ";
@@ -2799,7 +2748,7 @@
         }
         out << std::endl << std::endl;
         out.close();
-    }*/
+    }
     for (size_t i = 0; i < best_L_nodes.size(); ++i)
     {
         if (best_L_nodes[i].id >= _max_points || (detect_filter_penalty(best_L_nodes[i].id, true, filter_vec) != 0))
