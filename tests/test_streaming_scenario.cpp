// Copyright (c) Microsoft Corporation. All rights reserved.
// Licensed under the MIT license.

#include <index.h>
#include <numeric>
#include <omp.h>
#include <string.h>
#include <time.h>
#include <timer.h>
#include <boost/program_options.hpp>
#include <future>

#include "utils.h"

#ifndef _WINDOWS
#include <sys/mman.h>
#include <sys/stat.h>
#include <unistd.h>
#endif

#include "memory_mapper.h"

namespace po = boost::program_options;

// load_aligned_bin modified to read pieces of the file, but using ifstream
// instead of cached_ifstream.
template <typename T>
inline void load_aligned_bin_part(const std::string &bin_file, T *data, size_t offset_points, size_t points_to_read)
{
    std::ifstream reader;
    reader.exceptions(std::ios::failbit | std::ios::badbit);
    reader.open(bin_file, std::ios::binary | std::ios::ate);
    size_t actual_file_size = reader.tellg();
    reader.seekg(0, std::ios::beg);

    int npts_i32, dim_i32;
    reader.read((char *)&npts_i32, sizeof(int));
    reader.read((char *)&dim_i32, sizeof(int));
    size_t npts = (uint32_t)npts_i32;
    size_t dim = (uint32_t)dim_i32;

    size_t expected_actual_file_size = npts * dim * sizeof(T) + 2 * sizeof(uint32_t);
    if (actual_file_size != expected_actual_file_size)
    {
        std::stringstream stream;
        stream << "Error. File size mismatch. Actual size is " << actual_file_size << " while expected size is  "
               << expected_actual_file_size << " npts = " << npts << " dim = " << dim << " size of <T>= " << sizeof(T)
               << std::endl;
        std::cout << stream.str();
        throw diskann::ANNException(stream.str(), -1, __FUNCSIG__, __FILE__, __LINE__);
    }

    if (offset_points + points_to_read > npts)
    {
        std::stringstream stream;
        stream << "Error. Not enough points in file. Requested " << offset_points << "  offset and " << points_to_read
               << " points, but have only " << npts << " points" << std::endl;
        std::cout << stream.str();
        throw diskann::ANNException(stream.str(), -1, __FUNCSIG__, __FILE__, __LINE__);
    }

    reader.seekg(2 * sizeof(uint32_t) + offset_points * dim * sizeof(T));

    const size_t rounded_dim = ROUND_UP(dim, 8);

    for (size_t i = 0; i < points_to_read; i++)
    {
        reader.read((char *)(data + i * rounded_dim), dim * sizeof(T));
        memset(data + i * rounded_dim + dim, 0, (rounded_dim - dim) * sizeof(T));
    }
    reader.close();
}

std::string get_save_filename(const std::string &save_path, size_t active_window, size_t consolidate_interval,
                              size_t max_points_to_insert)
{
    std::string final_path = save_path;
    final_path += "act" + std::to_string(active_window) + "-";
    final_path += "cons" + std::to_string(consolidate_interval) + "-";
    final_path += "max" + std::to_string(max_points_to_insert);
    return final_path;
}

template <typename T, typename TagT, typename LabelT>
void insert_next_batch(diskann::Index<T, TagT, LabelT> &index, size_t start, size_t end, size_t insert_threads, T *data,
                       size_t aligned_dim)
{
    try
    {
        diskann::Timer insert_timer;
        std::cout << std::endl << "Inserting from " << start << " to " << end << std::endl;

        size_t num_failed = 0;
#pragma omp parallel for num_threads(insert_threads) schedule(dynamic) reduction(+ : num_failed)
        for (int64_t j = start; j < (int64_t)end; j++)
        {
            if (index.insert_point(&data[(j - start) * aligned_dim], 1 + static_cast<TagT>(j)) != 0)
            {
                std::cerr << "Insert failed " << j << std::endl;
                num_failed++;
            }
        }
        const double elapsedSeconds = insert_timer.elapsed() / 1000000.0;
        std::cout << "Insertion time " << elapsedSeconds << " seconds (" << (end - start) / elapsedSeconds
                  << " points/second overall, " << (end - start) / elapsedSeconds / insert_threads << " per thread)"
                  << std::endl;
        if (num_failed > 0)
            std::cout << num_failed << " of " << end - start << "inserts failed" << std::endl;
    }
    catch (std::system_error &e)
    {
        std::cout << "Exiting after catching exception in insertion task: " << e.what() << std::endl;
    }
}

template <typename T, typename TagT, typename LabelT>
void delete_and_consolidate(diskann::Index<T, TagT, LabelT> &index, diskann::IndexWriteParameters &delete_params,
                            size_t start, size_t end)
{
    try
    {
        std::cout << std::endl << "Lazy deleting points " << start << " to " << end << "... ";
        for (size_t i = start; i < end; ++i)
            index.lazy_delete(1 + i);
        std::cout << "lazy delete done." << std::endl;

        auto report = index.consolidate_deletes(delete_params);
        while (report._status != diskann::consolidation_report::status_code::SUCCESS)
        {
            int wait_time = 5;
            if (report._status == diskann::consolidation_report::status_code::LOCK_FAIL)
            {
                diskann::cerr << "Unable to acquire consolidate delete lock after "
                              << "deleting points " << start << " to " << end << ". Will retry in " << wait_time
                              << "seconds." << std::endl;
            }
            else if (report._status == diskann::consolidation_report::status_code::INCONSISTENT_COUNT_ERROR)
            {
                diskann::cerr << "Inconsistent counts in data structure. "
                              << "Will retry in " << wait_time << "seconds." << std::endl;
            }
            else
            {
                std::cerr << "Exiting after unknown error in consolidate delete" << std::endl;
                exit(-1);
            }
            std::this_thread::sleep_for(std::chrono::seconds(wait_time));
            report = index.consolidate_deletes(delete_params);
        }
        auto points_processed = report._active_points + report._slots_released;
        auto deletion_rate = points_processed / report._time;
        std::cout << "#active points: " << report._active_points << std::endl
                  << "max points: " << report._max_points << std::endl
                  << "empty slots: " << report._empty_slots << std::endl
                  << "deletes processed: " << report._slots_released << std::endl
                  << "latest delete size: " << report._delete_set_size << std::endl
                  << "Deletion rate: " << deletion_rate << "/sec   "
                  << "Deletion rate: " << deletion_rate / delete_params.num_threads << "/thread/sec   " << std::endl;
    }
    catch (std::system_error &e)
    {
        std::cerr << "Exiting after catching exception in deletion task: " << e.what() << std::endl;
        exit(-1);
    }
}

template <typename T>
void build_incremental_index(const std::string &data_path, const uint32_t L, const uint32_t R, const float alpha,
                             const uint32_t insert_threads, const uint32_t consolidate_threads,
                             size_t max_points_to_insert, size_t active_window, size_t consolidate_interval,
                             const float start_point_norm, uint32_t num_start_pts, const std::string &save_path)
{
    const uint32_t C = 500;
    const bool saturate_graph = false;

    diskann::IndexWriteParameters params = diskann::IndexWriteParametersBuilder(L, R)
                                               .with_max_occlusion_size(C)
                                               .with_alpha(alpha)
                                               .with_saturate_graph(saturate_graph)
                                               .with_num_rounds(1)
                                               .with_num_threads(insert_threads)
                                               .with_num_frozen_points(num_start_pts)
                                               .build();

    diskann::IndexWriteParameters delete_params = diskann::IndexWriteParametersBuilder(L, R)
                                                      .with_max_occlusion_size(C)
                                                      .with_alpha(alpha)
                                                      .with_saturate_graph(saturate_graph)
                                                      .with_num_rounds(1)
                                                      .with_num_threads(consolidate_threads)
                                                      .build();

    size_t dim, aligned_dim;
    size_t num_points;

    diskann::get_bin_metadata(data_path, num_points, dim);
    diskann::cout << "metadata: file " << data_path << " has " << num_points << " points in " << dim << " dims"
                  << std::endl;
    aligned_dim = ROUND_UP(dim, 8);

    if (max_points_to_insert == 0)
    {
        max_points_to_insert = num_points;
    }

    if (num_points < max_points_to_insert)
<<<<<<< HEAD
        throw diskann::ANNException("num_points " + std::to_string(num_points) + " < max_points_to_insert " +
                                        std::to_string(max_points_to_insert),
=======
        throw diskann::ANNException(std::string("num_points(") + std::to_string(num_points) +
                                        ") < max_points_to_insert(" + std::to_string(max_points_to_insert) + ")",
>>>>>>> d412c265
                                    -1, __FUNCSIG__, __FILE__, __LINE__);

    if (max_points_to_insert < active_window + consolidate_interval)
        throw diskann::ANNException("ERROR: max_points_to_insert < "
                                    "active_window + consolidate_interval",
                                    -1, __FUNCSIG__, __FILE__, __LINE__);

    if (consolidate_interval < max_points_to_insert / 1000)
        throw diskann::ANNException("ERROR: consolidate_interval is too small", -1, __FUNCSIG__, __FILE__, __LINE__);

    using TagT = uint32_t;
    using LabelT = uint32_t;
    const bool enable_tags = true;

    diskann::Index<T, TagT, LabelT> index(diskann::L2, dim, active_window + 4 * consolidate_interval, true, params, L,
                                          insert_threads, enable_tags, true);
    index.set_start_points_at_random(static_cast<T>(start_point_norm));
    index.enable_delete();

    T *data = nullptr;
    diskann::alloc_aligned((void **)&data, std::max(consolidate_interval, active_window) * aligned_dim * sizeof(T),
                           8 * sizeof(T));

    std::vector<TagT> tags(max_points_to_insert);
    std::iota(tags.begin(), tags.end(), static_cast<TagT>(0));

    diskann::Timer timer;

    std::vector<std::future<void>> delete_tasks;

    auto insert_task = std::async(std::launch::async, [&]() {
        load_aligned_bin_part(data_path, data, 0, active_window);
        insert_next_batch(index, 0, active_window, insert_threads, data, aligned_dim);
    });
    insert_task.wait();

    for (size_t start = active_window; start + consolidate_interval <= max_points_to_insert;
         start += consolidate_interval)
    {
        auto end = std::min(start + consolidate_interval, max_points_to_insert);
        auto insert_task = std::async(std::launch::async, [&]() {
            load_aligned_bin_part(data_path, data, start, end - start);
            insert_next_batch(index, start, end, insert_threads, data, aligned_dim);
        });
        insert_task.wait();

        if (delete_tasks.size() > 0)
            delete_tasks[delete_tasks.size() - 1].wait();
        if (start >= active_window + consolidate_interval)
        {
            auto start_del = start - active_window - consolidate_interval;
            auto end_del = start - active_window;

            delete_tasks.emplace_back(std::async(
                std::launch::async, [&]() { delete_and_consolidate(index, delete_params, start_del, end_del); }));
        }
    }
    if (delete_tasks.size() > 0)
        delete_tasks[delete_tasks.size() - 1].wait();

    std::cout << "Time Elapsed " << timer.elapsed() / 1000 << "ms\n";
    const auto save_path_inc =
        get_save_filename(save_path + ".after-streaming-", active_window, consolidate_interval, max_points_to_insert);
    index.save(save_path_inc.c_str(), true);

    diskann::aligned_free(data);
}

int main(int argc, char **argv)
{
    std::string data_type, dist_fn, data_path, index_path_prefix;
    uint32_t insert_threads, consolidate_threads;
    uint32_t R, L, num_start_pts;
    float alpha, start_point_norm;
    size_t max_points_to_insert, active_window, consolidate_interval;

    po::options_description desc{"Arguments"};
    try
    {
        desc.add_options()("help,h", "Print information on arguments");
        desc.add_options()("data_type", po::value<std::string>(&data_type)->required(), "data type <int8/uint8/float>");
        desc.add_options()("dist_fn", po::value<std::string>(&dist_fn)->required(), "distance function <l2/mips>");
        desc.add_options()("data_path", po::value<std::string>(&data_path)->required(),
                           "Input data file in bin format");
        desc.add_options()("index_path_prefix", po::value<std::string>(&index_path_prefix)->required(),
                           "Path prefix for saving index file components");
        desc.add_options()("max_degree,R", po::value<uint32_t>(&R)->default_value(64), "Maximum graph degree");
        desc.add_options()("Lbuild,L", po::value<uint32_t>(&L)->default_value(100),
                           "Build complexity, higher value results in better graphs");
        desc.add_options()("alpha", po::value<float>(&alpha)->default_value(1.2f),
                           "alpha controls density and diameter of graph, set "
                           "1 for sparse graph, "
                           "1.2 or 1.4 for denser graphs with lower diameter");
        desc.add_options()("insert_threads",
                           po::value<uint32_t>(&insert_threads)->default_value(omp_get_num_procs() / 2),
                           "Number of threads used for inserting into the index (defaults to "
                           "omp_get_num_procs()/2)");
        desc.add_options()("consolidate_threads",
                           po::value<uint32_t>(&consolidate_threads)->default_value(omp_get_num_procs() / 2),
                           "Number of threads used for consolidating deletes to "
                           "the index (defaults to omp_get_num_procs()/2)");

        desc.add_options()("max_points_to_insert", po::value<uint64_t>(&max_points_to_insert)->default_value(0),
                           "The number of points from the file that the program streams "
                           "over ");
        desc.add_options()("active_window", po::value<uint64_t>(&active_window)->required(),
                           "Program maintains an index over an active window of "
                           "this size that slides through the data");
        desc.add_options()("consolidate_interval", po::value<uint64_t>(&consolidate_interval)->required(),
                           "The program simultaneously adds this number of points to the "
                           "right of "
                           "the window while deleting the same number from the left");
        desc.add_options()("start_point_norm", po::value<float>(&start_point_norm)->required(),
                           "Set the start point to a random point on a sphere of this radius");
        desc.add_options()("num_start_points", po::value<uint32_t>(&num_start_pts)->default_value(0),
                           "Set the number of random start (frozen) points to use when "
                           "inserting and searching");

        po::variables_map vm;
        po::store(po::parse_command_line(argc, argv, desc), vm);
        if (vm.count("help"))
        {
            std::cout << desc;
            return 0;
        }
        po::notify(vm);
        if (start_point_norm == 0)
        {
            std::cout << "When beginning_index_size is 0, use a start point with "
                         "appropriate norm"
                      << std::endl;
            return -1;
        }
    }
    catch (const std::exception &ex)
    {
        std::cerr << ex.what() << '\n';
        return -1;
    }

    try
    {
        if (data_type == std::string("int8"))
            build_incremental_index<int8_t>(data_path, L, R, alpha, insert_threads, consolidate_threads,
                                            max_points_to_insert, active_window, consolidate_interval, start_point_norm,
                                            num_start_pts, index_path_prefix);
        else if (data_type == std::string("uint8"))
            build_incremental_index<uint8_t>(data_path, L, R, alpha, insert_threads, consolidate_threads,
                                             max_points_to_insert, active_window, consolidate_interval,
                                             start_point_norm, num_start_pts, index_path_prefix);
        else if (data_type == std::string("float"))
            build_incremental_index<float>(data_path, L, R, alpha, insert_threads, consolidate_threads,
                                           max_points_to_insert, active_window, consolidate_interval, start_point_norm,
                                           num_start_pts, index_path_prefix);
        else
            std::cout << "Unsupported type. Use float/int8/uint8" << std::endl;
    }
    catch (const std::exception &e)
    {
        std::cerr << "Caught exception: " << e.what() << std::endl;
        exit(-1);
    }
    catch (...)
    {
        std::cerr << "Caught unknown exception" << std::endl;
        exit(-1);
    }

    return 0;
}<|MERGE_RESOLUTION|>--- conflicted
+++ resolved
@@ -204,13 +204,8 @@
     }
 
     if (num_points < max_points_to_insert)
-<<<<<<< HEAD
-        throw diskann::ANNException("num_points " + std::to_string(num_points) + " < max_points_to_insert " +
-                                        std::to_string(max_points_to_insert),
-=======
         throw diskann::ANNException(std::string("num_points(") + std::to_string(num_points) +
                                         ") < max_points_to_insert(" + std::to_string(max_points_to_insert) + ")",
->>>>>>> d412c265
                                     -1, __FUNCSIG__, __FILE__, __LINE__);
 
     if (max_points_to_insert < active_window + consolidate_interval)
