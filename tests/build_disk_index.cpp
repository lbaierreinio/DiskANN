// Copyright (c) Microsoft Corporation. All rights reserved.
// Licensed under the MIT license.

#include <omp.h>
#include <boost/program_options.hpp>

#include "utils.h"
#include "disk_utils.h"
#include "math_utils.h"
#include "index.h"
#include "partition.h"
#include "index_factory.h"

namespace po = boost::program_options;

int main(int argc, char **argv)
{
    std::string data_type, dist_fn, data_path, index_path_prefix, codebook_prefix, label_file, universal_label,
        label_type;
    uint32_t num_threads, R, L, disk_PQ, build_PQ, QD, Lf, filter_threshold;
    float B, M;
    bool append_reorder_data = false;
    bool use_opq = false;

    po::options_description desc{"Arguments"};
    try
    {
        desc.add_options()("help,h", "Print information on arguments");
        desc.add_options()("data_type", po::value<std::string>(&data_type)->required(), "data type <int8/uint8/float>");
        desc.add_options()("dist_fn", po::value<std::string>(&dist_fn)->required(), "distance function <l2/mips>");
        desc.add_options()("data_path", po::value<std::string>(&data_path)->required(),
                           "Input data file in bin format");
        desc.add_options()("index_path_prefix", po::value<std::string>(&index_path_prefix)->required(),
                           "Path prefix for saving index file components");
        desc.add_options()("max_degree,R", po::value<uint32_t>(&R)->default_value(64), "Maximum graph degree");
        desc.add_options()("Lbuild,L", po::value<uint32_t>(&L)->default_value(100),
                           "Build complexity, higher value results in better graphs");
        desc.add_options()("search_DRAM_budget,B", po::value<float>(&B)->required(),
                           "DRAM budget in GB for searching the index to set the "
                           "compressed level for data while search happens");
        desc.add_options()("build_DRAM_budget,M", po::value<float>(&M)->required(),
                           "DRAM budget in GB for building the index");
        desc.add_options()("num_threads,T", po::value<uint32_t>(&num_threads)->default_value(omp_get_num_procs()),
                           "Number of threads used for building index (defaults to "
                           "omp_get_num_procs())");
        desc.add_options()("QD", po::value<uint32_t>(&QD)->default_value(0), " Quantized Dimension for compression");
        desc.add_options()("codebook_prefix", po::value<std::string>(&codebook_prefix)->default_value(""),
                           "Path prefix for pre-trained codebook");
        desc.add_options()("PQ_disk_bytes", po::value<uint32_t>(&disk_PQ)->default_value(0),
                           "Number of bytes to which vectors should be compressed "
                           "on SSD; 0 for no compression");
        desc.add_options()("append_reorder_data", po::bool_switch()->default_value(false),
                           "Include full precision data in the index. Use only in "
                           "conjuction with compressed data on SSD.");
        desc.add_options()("build_PQ_bytes", po::value<uint32_t>(&build_PQ)->default_value(0),
                           "Number of PQ bytes to build the index; 0 for full "
                           "precision build");
        desc.add_options()("use_opq", po::bool_switch()->default_value(false),
                           "Use Optimized Product Quantization (OPQ).");
        desc.add_options()("label_file", po::value<std::string>(&label_file)->default_value(""),
                           "Input label file in txt format for Filtered Index build ."
                           "The file should contain comma separated filters for each node "
                           "with each line corresponding to a graph node");
        desc.add_options()("universal_label", po::value<std::string>(&universal_label)->default_value(""),
                           "Universal label, Use only in conjuction with label file for "
                           "filtered "
                           "index build. If a graph node has all the labels against it, we "
                           "can "
                           "assign a special universal filter to the point instead of comma "
                           "separated filters for that point");
        desc.add_options()("FilteredLbuild,Lf", po::value<uint32_t>(&Lf)->default_value(0),
                           "Build complexity for filtered points, higher value "
                           "results in better graphs");
        desc.add_options()("filter_threshold,F", po::value<uint32_t>(&filter_threshold)->default_value(0),
                           "Threshold to break up the existing nodes to generate new graph "
                           "internally where each node has a maximum F labels.");
        desc.add_options()("label_type", po::value<std::string>(&label_type)->default_value("uint"),
                           "Storage type of Labels <uint/ushort>, default value is uint which "
                           "will consume memory 4 bytes per filter");

        po::variables_map vm;
        po::store(po::parse_command_line(argc, argv, desc), vm);
        if (vm.count("help"))
        {
            std::cout << desc;
            return 0;
        }
        po::notify(vm);
        if (vm["append_reorder_data"].as<bool>())
            append_reorder_data = true;
        if (vm["use_opq"].as<bool>())
            use_opq = true;
    }
    catch (const std::exception &ex)
    {
        std::cerr << ex.what() << '\n';
        return -1;
    }

    bool use_filters = false;
    if (label_file != "")
    {
        use_filters = true;
    }

    diskann::Metric metric;
    if (dist_fn == std::string("l2"))
        metric = diskann::Metric::L2;
    else if (dist_fn == std::string("mips"))
        metric = diskann::Metric::INNER_PRODUCT;
    else
    {
        std::cout << "Error. Only l2 and mips distance functions are supported" << std::endl;
        return -1;
    }

    if (append_reorder_data)
    {
        if (disk_PQ == 0)
        {
            std::cout << "Error: It is not necessary to append data for reordering "
                         "when vectors are not compressed on disk."
                      << std::endl;
            return -1;
        }
        if (data_type != std::string("float"))
        {
            std::cout << "Error: Appending data for reordering currently only "
                         "supported for float data type."
                      << std::endl;
            return -1;
        }
    }

    std::string params = std::string(std::to_string(R)) + " " + std::string(std::to_string(L)) + " " +
                         std::string(std::to_string(B)) + " " + std::string(std::to_string(M)) + " " +
                         std::string(std::to_string(num_threads)) + " " + std::string(std::to_string(disk_PQ)) + " " +
                         std::string(std::to_string(append_reorder_data)) + " " +
                         std::string(std::to_string(build_PQ)) + " " + std::string(std::to_string(QD));

    try
    {
<<<<<<< HEAD
        diskann::IndexConfig config;
        config.build_type = diskann::DISK;
        config.data_type = data_type;
        config.label_type = label_type;
        config.use_opq = use_opq;
        config.filtered_build = use_filters;
        config.metric = metric;

        diskann::Parameters build_parameters;
        build_parameters.Set<std::string>("label_file", label_file);
        build_parameters.Set<std::string>("universal_label", universal_label);
        build_parameters.Set<uint32_t>("filter_threshold", filter_threshold);
        build_parameters.Set<uint32_t>("Lf", Lf);
        build_parameters.Set<std::string>("disk_params", params);

        diskann::IndexFactory factory = diskann::IndexFactory(config);
        auto index = factory.instance();
        index->build(data_path, build_parameters, index_path_prefix);
        return 0;

        /* if (label_file != "" && label_type == "ushort")
         {
             if (data_type == std::string("int8"))
                 return diskann::build_disk_index<int8_t, uint16_t>(data_path.c_str(), index_path_prefix.c_str(),
                                                                    params.c_str(), metric, use_opq, use_filters,
                                                                    label_file, universal_label, filter_threshold, Lf);
             else if (data_type == std::string("uint8"))
                 return diskann::build_disk_index<uint8_t, uint16_t>(data_path.c_str(), index_path_prefix.c_str(),
                                                                     params.c_str(), metric, use_opq, use_filters,
                                                                     label_file, universal_label, filter_threshold, Lf);
             else if (data_type == std::string("float"))
                 return diskann::build_disk_index<float, uint16_t>(data_path.c_str(), index_path_prefix.c_str(),
                                                                   params.c_str(), metric, use_opq, use_filters,
                                                                   label_file, universal_label, filter_threshold, Lf);
             else
             {
                 diskann::cerr << "Error. Unsupported data type" << std::endl;
                 return -1;
             }
         }
         else
         {
             if (data_type == std::string("int8"))
                 return diskann::build_disk_index<int8_t>(data_path.c_str(), index_path_prefix.c_str(), params.c_str(),
                                                          metric, use_opq, use_filters, label_file, universal_label,
                                                          filter_threshold, Lf);
             else if (data_type == std::string("uint8"))
                 return diskann::build_disk_index<uint8_t>(data_path.c_str(), index_path_prefix.c_str(), params.c_str(),
                                                           metric, use_opq, use_filters, label_file, universal_label,
                                                           filter_threshold, Lf);
             else if (data_type == std::string("float"))
                 return diskann::build_disk_index<float>(data_path.c_str(), index_path_prefix.c_str(), params.c_str(),
                                                         metric, use_opq, use_filters, label_file, universal_label,
                                                         filter_threshold, Lf);
             else
             {
                 diskann::cerr << "Error. Unsupported data type" << std::endl;
                 return -1;
             }
         }*/
=======
        if (label_file != "" && label_type == "ushort")
        {
            if (data_type == std::string("int8"))
                return diskann::build_disk_index<int8_t>(data_path.c_str(), index_path_prefix.c_str(), params.c_str(),
                                                         metric, use_opq, codebook_prefix, use_filters, label_file,
                                                         universal_label, filter_threshold, Lf);
            else if (data_type == std::string("uint8"))
                return diskann::build_disk_index<uint8_t, uint16_t>(
                    data_path.c_str(), index_path_prefix.c_str(), params.c_str(), metric, use_opq, codebook_prefix,
                    use_filters, label_file, universal_label, filter_threshold, Lf);
            else if (data_type == std::string("float"))
                return diskann::build_disk_index<float, uint16_t>(
                    data_path.c_str(), index_path_prefix.c_str(), params.c_str(), metric, use_opq, codebook_prefix,
                    use_filters, label_file, universal_label, filter_threshold, Lf);
            else
            {
                diskann::cerr << "Error. Unsupported data type" << std::endl;
                return -1;
            }
        }
        else
        {
            if (data_type == std::string("int8"))
                return diskann::build_disk_index<int8_t>(data_path.c_str(), index_path_prefix.c_str(), params.c_str(),
                                                         metric, use_opq, codebook_prefix, use_filters, label_file,
                                                         universal_label, filter_threshold, Lf);
            else if (data_type == std::string("uint8"))
                return diskann::build_disk_index<uint8_t>(data_path.c_str(), index_path_prefix.c_str(), params.c_str(),
                                                          metric, use_opq, codebook_prefix, use_filters, label_file,
                                                          universal_label, filter_threshold, Lf);
            else if (data_type == std::string("float"))
                return diskann::build_disk_index<float>(data_path.c_str(), index_path_prefix.c_str(), params.c_str(),
                                                        metric, use_opq, codebook_prefix, use_filters, label_file,
                                                        universal_label, filter_threshold, Lf);
            else
            {
                diskann::cerr << "Error. Unsupported data type" << std::endl;
                return -1;
            }
        }
>>>>>>> 592a874e
    }
    catch (const std::exception &e)
    {
        std::cout << std::string(e.what()) << std::endl;
        diskann::cerr << "Index build failed." << std::endl;
        return -1;
    }
}<|MERGE_RESOLUTION|>--- conflicted
+++ resolved
@@ -140,7 +140,6 @@
 
     try
     {
-<<<<<<< HEAD
         diskann::IndexConfig config;
         config.build_type = diskann::DISK;
         config.data_type = data_type;
@@ -201,48 +200,6 @@
                  return -1;
              }
          }*/
-=======
-        if (label_file != "" && label_type == "ushort")
-        {
-            if (data_type == std::string("int8"))
-                return diskann::build_disk_index<int8_t>(data_path.c_str(), index_path_prefix.c_str(), params.c_str(),
-                                                         metric, use_opq, codebook_prefix, use_filters, label_file,
-                                                         universal_label, filter_threshold, Lf);
-            else if (data_type == std::string("uint8"))
-                return diskann::build_disk_index<uint8_t, uint16_t>(
-                    data_path.c_str(), index_path_prefix.c_str(), params.c_str(), metric, use_opq, codebook_prefix,
-                    use_filters, label_file, universal_label, filter_threshold, Lf);
-            else if (data_type == std::string("float"))
-                return diskann::build_disk_index<float, uint16_t>(
-                    data_path.c_str(), index_path_prefix.c_str(), params.c_str(), metric, use_opq, codebook_prefix,
-                    use_filters, label_file, universal_label, filter_threshold, Lf);
-            else
-            {
-                diskann::cerr << "Error. Unsupported data type" << std::endl;
-                return -1;
-            }
-        }
-        else
-        {
-            if (data_type == std::string("int8"))
-                return diskann::build_disk_index<int8_t>(data_path.c_str(), index_path_prefix.c_str(), params.c_str(),
-                                                         metric, use_opq, codebook_prefix, use_filters, label_file,
-                                                         universal_label, filter_threshold, Lf);
-            else if (data_type == std::string("uint8"))
-                return diskann::build_disk_index<uint8_t>(data_path.c_str(), index_path_prefix.c_str(), params.c_str(),
-                                                          metric, use_opq, codebook_prefix, use_filters, label_file,
-                                                          universal_label, filter_threshold, Lf);
-            else if (data_type == std::string("float"))
-                return diskann::build_disk_index<float>(data_path.c_str(), index_path_prefix.c_str(), params.c_str(),
-                                                        metric, use_opq, codebook_prefix, use_filters, label_file,
-                                                        universal_label, filter_threshold, Lf);
-            else
-            {
-                diskann::cerr << "Error. Unsupported data type" << std::endl;
-                return -1;
-            }
-        }
->>>>>>> 592a874e
     }
     catch (const std::exception &e)
     {
