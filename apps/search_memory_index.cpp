// Copyright (c) Microsoft Corporation. All rights reserved.
// Licensed under the MIT license.

#include <cstring>
#include <iomanip>
#include <algorithm>
#include <numeric>
#include <omp.h>
#include <set>
#include <string.h>
#include <boost/program_options.hpp>
#include <random>

#ifndef _WINDOWS
#include <sys/mman.h>
#include <sys/stat.h>
#include <time.h>
#include <unistd.h>
#endif

#include "index.h"
#include "roaring.h"
#include "memory_mapper.h"
#include "utils.h"
#include "program_options_utils.hpp"
#include "index_factory.h"

namespace po = boost::program_options;

template <typename T, typename LabelT = uint32_t>
int search_memory_index(diskann::Metric &metric, const std::string &index_path, const std::string &result_path_prefix,
                        const std::string &query_file, const std::string &truthset_file, const uint32_t num_threads,
                        const uint32_t recall_at, const bool print_all_recalls, const std::vector<uint32_t> &Lvec,
                        const bool dynamic, const bool tags, const bool show_qps_per_thread,
<<<<<<< HEAD
                        const std::vector<std::vector<std::string>> &query_filters,  const std::vector<std::vector<std::string>> &query_filters_bloom,
=======
                        const std::vector<std::vector<std::string>> &query_filters,  const std::vector<std::vector<std::string>> &query_filters_rr,
>>>>>>> 878bf009
                        const uint32_t filter_penalty_threshold, const uint32_t bruteforce_threshold,
                        const uint32_t clustering_threshold, uint32_t L_for_print, const float fail_if_recall_below,
                        uint32_t maxN = 10000000, float p1 = 0.1, float p2 = 0.1)
{
    using TagT = uint32_t;
    // Load the query file
    T *query = nullptr;
    uint32_t *gt_ids = nullptr;
    float *gt_dists = nullptr;
    size_t query_num, query_dim, query_aligned_dim, gt_num, gt_dim;
    diskann::load_aligned_bin<T>(query_file, query, query_num, query_dim, query_aligned_dim);

    std::vector<double> filter_match_time(query_num);
    std::vector<double> dist_cmp_time(query_num);

    bool calc_recall_flag = false;
    if (truthset_file != std::string("null") && file_exists(truthset_file))
    {
        diskann::load_truthset(truthset_file, gt_ids, gt_dists, gt_num, gt_dim);
        if (gt_num != query_num)
        {
            std::cout << "Error. Mismatch in number of queries and ground truth data" << std::endl;
        }
        calc_recall_flag = true;
    }
    else
    {
        diskann::cout << " Truthset file " << truthset_file << " not found. Not computing recall." << std::endl;
    }

    bool filtered_search = false;
    if (!query_filters.empty())
    {
        filtered_search = true;
        if (query_filters.size() != 1 && query_filters.size() != query_num)
        {
            std::cout << "Error. Mismatch in number of queries and size of query "
                         "filters file"
                      << std::endl;
            return -1; // To return -1 or some other error handling?
        }
    }

    const size_t num_frozen_pts = diskann::get_graph_num_frozen_points(index_path);

    std::cout << filter_penalty_threshold << " is value of filter_penalty_threshold at driver file" << std::endl;
    auto search_params =
        diskann::IndexSearchParams(*(std::max_element(Lvec.begin(), Lvec.end())), num_threads, filter_penalty_threshold,
                                   bruteforce_threshold, clustering_threshold);
    auto config = diskann::IndexConfigBuilder()
                      .with_metric(metric)
                      .with_dimension(query_dim)
                      .with_max_points(0)
                      .with_data_load_store_strategy(diskann::DataStoreStrategy::MEMORY)
                      .with_graph_load_store_strategy(diskann::GraphStoreStrategy::MEMORY)
                      .with_data_type(diskann_type_to_name<T>())
                      .with_label_type(diskann_type_to_name<LabelT>())
                      .with_tag_type(diskann_type_to_name<TagT>())
                      .is_dynamic_index(dynamic)
                      .is_enable_tags(tags)
                      .is_concurrent_consolidate(false)
                      .is_pq_dist_build(false)
                      .is_use_opq(false)
                      .with_num_pq_chunks(0)
                      .with_num_frozen_pts(num_frozen_pts)
                      .with_index_search_params(search_params)
                      .build();

    auto index_factory = diskann::IndexFactory(config);
    auto index = index_factory.create_instance();
    index->load(index_path.c_str(), num_threads, *(std::max_element(Lvec.begin(), Lvec.end())));
    std::cout << "Index loaded" << std::endl;

    if (metric == diskann::FAST_L2)
        index->optimize_index_layout();

    std::cout << "Using " << num_threads << " threads to search" << std::endl;
    std::cout.setf(std::ios_base::fixed, std::ios_base::floatfield);
    std::cout.precision(2);
    const std::string qps_title = show_qps_per_thread ? "QPS/thread" : "QPS";
    uint32_t table_width = 0;
    if (tags)
    {
        std::cout << std::setw(4) << "Ls" << std::setw(12) << qps_title << std::setw(20) << "Mean Latency (mus)"
                  << std::setw(15) << "99.9 Latency";
        table_width += 4 + 12 + 20 + 15;
    }
    else
    {
        std::cout << std::setw(4) << "Ls" << std::setw(12) << qps_title << std::setw(18) << "Avg dist cmps"
                  << std::setw(20) << "Mean Latency (mus)" << std::setw(15) << "Recall" << std::setw(20)
                  << "Brute Latency (mus)" << std::setw(20) << "Brute Recall" << std::setw(20) << "Clus. Latency (mus)"
                  << std::setw(20) << "Clus. Recall" << std::setw(20) << "Graph Latency (mus)" << std::setw(20)
                  << "Graph Recall" << std::endl;
        table_width += 4 + 12 + 18 + 20 + 15 + 20 + 20 + 20 + 20 + 20 + 20;
    }
    /*    uint32_t recalls_to_print = 0;
        const uint32_t first_recall = print_all_recalls ? 1 : recall_at;
        if (calc_recall_flag)
        {
            for (uint32_t curr_recall = first_recall; curr_recall <= recall_at; curr_recall++)
            {
                std::cout << std::setw(12) << ("Recall@" + std::to_string(curr_recall));
            }
            recalls_to_print = recall_at + 1 - first_recall;
            table_width += recalls_to_print * 12;
        } */
    std::cout << std::endl;
    std::cout << std::string(table_width, '=') << std::endl;

    std::vector<std::vector<uint32_t>> query_result_ids(Lvec.size());
    std::vector<std::vector<float>> query_result_dists(Lvec.size());
    std::vector<std::vector<uint32_t>> query_result_class(Lvec.size());
    std::vector<float> brute_recalls(Lvec.size(), 0);
    std::vector<float> cluster_recalls(Lvec.size(), 0);
    std::vector<float> graph_recalls(Lvec.size(), 0);
    std::vector<float> brute_lat(Lvec.size(), 0);
    std::vector<float> cluster_lat(Lvec.size(), 0);
    std::vector<float> graph_lat(Lvec.size(), 0);
    for (auto &x : query_result_class)
        x.resize(query_num, 0);
    std::vector<float> latency_stats(query_num, 0);
    std::vector<uint32_t> cmp_stats;
    if (not tags || filtered_search)
    {
        cmp_stats = std::vector<uint32_t>(query_num, 0);
    }

    std::vector<TagT> query_result_tags;
    if (tags)
    {
        query_result_tags.resize(recall_at * query_num);
    }

    // query_num = 1;
    double best_recall = 0.0;

    for (uint32_t test_id = 0; test_id < Lvec.size(); test_id++)
    {
        query_result_class[test_id].resize(query_num, 0);
        time_to_get_valid = 0;
        time_to_cluster = 0;
        time_to_intersect = 0;
        time_to_filter_check_and_compare = 0;
        time_to_detect_penalty = 0;
        num_brutes = 0;
        num_clusters = 0;
        num_graphs = 0;
        uint32_t L = Lvec[test_id];
        /*        if (L < recall_at)
                {
                    diskann::cout << "Ignoring search with L:" << L << " since it's smaller than K:" << recall_at <<
           std::endl; continue;
                }*/

        query_result_ids[test_id].resize(recall_at * query_num);
        query_result_dists[test_id].resize(recall_at * query_num);
        std::vector<T *> res = std::vector<T *>();
        int method_used = 0;
        auto s = std::chrono::high_resolution_clock::now();
        omp_set_num_threads(num_threads);
#pragma omp parallel for schedule(dynamic, 1)
        for (int64_t i = 0; i < (int64_t)query_num; i++)
        {
            //            time_to_get_valid = 0;
            //            time_to_compare = 0;
            curr_query = i;
            if (L_for_print == L)
                print_qstats = true;
            else
                print_qstats = false;

            auto qs = std::chrono::high_resolution_clock::now();
            if (filtered_search && !tags)
            {
                uint32_t old_b, old_g, old_c;
                old_b = num_brutes;
                old_g = num_graphs;
                old_c = num_clusters;
                method_used = 0;
                std::vector<std::string> raw_filter = query_filters.size() == 1 ? query_filters[0] : query_filters[i];
<<<<<<< HEAD
                std::vector<std::string> raw_filter_bloom = query_filters_bloom.size() == 1 ? query_filters_bloom[0] : query_filters_bloom[i];

                auto retval = index->search_with_filters(query + i * query_aligned_dim, raw_filter, recall_at, L,
                                                         query_result_ids[test_id].data() + i * recall_at,
                                                         query_result_dists[test_id].data() + i * recall_at, raw_filter_bloom);
=======
                std::vector<std::string> raw_filter_rr = query_filters_rr.size() == 1 ? query_filters_rr[0] : query_filters_rr[i];

                auto retval = index->search_with_filters(query + i * query_aligned_dim, raw_filter, recall_at, L,
                                                         query_result_ids[test_id].data() + i * recall_at,
                                                         query_result_dists[test_id].data() + i * recall_at, raw_filter_rr);
>>>>>>> 878bf009
                if (num_clusters > old_c)
                    method_used = 1;
                else if (num_graphs > old_g)
                    method_used = 2;
                else
                    method_used = 0;
                cmp_stats[i] = retval.second;
                //                filter_match_time[i] = time_to_get_valid*1000000;
                //                dist_cmp_time[i] = time_to_compare*1000000;
            }
            else if (metric == diskann::FAST_L2)
            {
                index->search_with_optimized_layout(query + i * query_aligned_dim, recall_at, L,
                                                    query_result_ids[test_id].data() + i * recall_at);
            }
            else if (tags)
            {
                if (!filtered_search)
                {
                    index->search_with_tags(query + i * query_aligned_dim, recall_at, L,
                                            query_result_tags.data() + i * recall_at, nullptr, res);
                }
                else
                {
                    std::vector<std::string> raw_filter =
                        query_filters.size() == 1 ? query_filters[0] : query_filters[i];

                    index->search_with_tags(query + i * query_aligned_dim, recall_at, L,
                                            query_result_tags.data() + i * recall_at, nullptr, res, true,
                                            raw_filter[0]);
                }

                for (int64_t r = 0; r < (int64_t)recall_at; r++)
                {
                    query_result_ids[test_id][recall_at * i + r] = query_result_tags[recall_at * i + r];
                }
            }
            else
            {
                cmp_stats[i] = index
                                   ->search(query + i * query_aligned_dim, recall_at, L,
                                            query_result_ids[test_id].data() + i * recall_at)
                                   .second;
            }
            auto qe = std::chrono::high_resolution_clock::now();
            std::chrono::duration<double> diff = qe - qs;
            latency_stats[i] = (float)(diff.count() * 1000000);
            switch (method_used)
            {
            case 0:
                query_result_class[test_id][i] = 0;
                brute_lat[test_id] += latency_stats[i];
                break;
            case 1:
                query_result_class[test_id][i] = 1;
                cluster_lat[test_id] += latency_stats[i];
                break;
            case 2:
                query_result_class[test_id][i] = 2;
                graph_lat[test_id] += latency_stats[i];
                break;
            }
        }
        std::chrono::duration<double> diff = std::chrono::high_resolution_clock::now() - s;

        double displayed_qps = query_num / diff.count();

        if (show_qps_per_thread)
            displayed_qps /= num_threads;

        std::vector<double> recalls;
        if (calc_recall_flag)
        {
            if (L == L_for_print)
            {
                std::ofstream query_stats_file;
                query_stats_file.open(result_path_prefix + "_query_stats.txt");
                query_stats_file << "cmps\tnum correct\tfilt time\tcmp time\tlatency" << std::endl;
                for (size_t i = 0; i < query_num; i++)
                {
                    std::set<uint32_t> gt, res;
                    uint32_t *gt_vec = gt_ids + gt_dim * i;
                    uint32_t *res_vec = query_result_ids[test_id].data() + recall_at * i;
                    size_t tie_breaker = recall_at;
                    if (gt_dists != nullptr)
                    {
                        tie_breaker = recall_at - 1;
                        float *gt_dist_vec = gt_dists + gt_dim * i;
                        while (tie_breaker < gt_dim && gt_dist_vec[tie_breaker] == gt_dist_vec[recall_at - 1])
                            tie_breaker++;
                    }

                    gt.insert(gt_vec, gt_vec + tie_breaker);
                    res.insert(res_vec,
                               res_vec + recall_at); // change to recall_at for recall k@k
                                                     // or dim_or for k@dim_or
                    uint32_t cur_recall = 0;
                    for (auto &v : gt)
                    {
                        if (res.find(v) != res.end())
                        {
                            cur_recall++;
                        }
                    }
                    query_stats_file << cmp_stats[i] << "\t" << cur_recall << "\t" << filter_match_time[i] << "\t"
                                     << dist_cmp_time[i] << "\t" << latency_stats[i] << "\t";
                    for (auto const &r : res)
                        query_stats_file << r << " ";
                    query_stats_file << std::endl;
                }
                query_stats_file.close();
            }

            recalls.reserve(1);

            for (size_t i = 0; i < query_num; i++)
            {
                std::set<uint32_t> gt, res;
                uint32_t *gt_vec = gt_ids + gt_dim * i;
                uint32_t *res_vec = query_result_ids[test_id].data() + recall_at * i;
                size_t tie_breaker = recall_at;
                if (gt_dists != nullptr)
                {
                    tie_breaker = recall_at - 1;
                    float *gt_dist_vec = gt_dists + gt_dim * i;
                    while (tie_breaker < gt_dim && gt_dist_vec[tie_breaker] == gt_dist_vec[recall_at - 1])
                        tie_breaker++;
                }

                gt.insert(gt_vec, gt_vec + tie_breaker);
                res.insert(res_vec,
                           res_vec + recall_at); // change to recall_at for recall k@k
                                                 // or dim_or for k@dim_or
                uint32_t cur_recall = 0;
                for (auto &v : gt)
                {
                    if (res.find(v) != res.end())
                    {
                        cur_recall++;
                    }
                }
                switch (query_result_class[test_id][i])
                {
                case 0:
                    brute_recalls[test_id] += cur_recall;
                    break;
                case 1:
                    cluster_recalls[test_id] += cur_recall;
                    break;
                case 2:
                    graph_recalls[test_id] += cur_recall;
                    break;
                }
            }

            for (uint32_t curr_recall = recall_at; curr_recall <= recall_at; curr_recall++)
            {
                recalls.push_back(diskann::calculate_recall((uint32_t)query_num, gt_ids, gt_dists, (uint32_t)gt_dim,
                                                            query_result_ids[test_id].data(), recall_at, curr_recall));
            }
        }

        std::sort(latency_stats.begin(), latency_stats.end());
        double mean_latency =
            std::accumulate(latency_stats.begin(), latency_stats.end(), 0.0) / static_cast<float>(query_num);

        float avg_cmps = (float)std::accumulate(cmp_stats.begin(), cmp_stats.end(), 0) / (float)query_num;

        if (tags && !filtered_search)
        {
            std::cout << std::setw(4) << L << std::setw(12) << displayed_qps << std::setw(20) << (float)mean_latency
                      << std::setw(15) << (float)latency_stats[(uint64_t)(0.999 * query_num)];
        }
        else
        {
            std::cout << std::setw(4) << L << std::setw(12) << displayed_qps << std::setw(18) << avg_cmps
                      << std::setw(20) << (float)mean_latency << std::setw(15) << (float)recalls[0] << std::setw(20)
                      << (float)(brute_lat[test_id] * 1.0) / (num_brutes * 1.0) << std::setw(20)
                      << (float)(brute_recalls[test_id] * 100.0) / (num_brutes * recall_at * 1.0) << std::setw(20)
                      << (float)(cluster_lat[test_id] * 1.0) / (num_clusters * 1.0) << std::setw(20)
                      << (float)(cluster_recalls[test_id] * 100.0) / (num_clusters * recall_at * 1.0) << std::setw(20)
                      << (float)(graph_lat[test_id] * 1.0) / (num_graphs * 1.0) << std::setw(20)
                      << (float)(graph_recalls[test_id] * 100.0) / (num_graphs * recall_at * 1.0)
                      //                      << std::setw(20) << (float)(brute_lat[test_id]*1.0) << std::setw(20) <<
                      //                      (float)(brute_recalls[test_id]*100.0)
                      //                      << std::setw(20) << (float)(cluster_lat[test_id]*1.0) << std::setw(20) <<
                      //                      (float)(cluster_recalls[test_id]*100.0)
                      //                     << std::setw(20) << (float)(graph_lat[test_id]*1.0) << std::setw(20) <<
                      //                     (float)(graph_recalls[test_id]*100.0)
                      << std::endl;
        }
    }
    std::cout << "num_graphs " << num_graphs << std::endl;
    std::cout << "num_clusters " << num_clusters << std::endl;
    std::cout << "num_brutes " << num_brutes << std::endl;

    std::cout << "Done searching. Now saving results " << std::endl;
    uint64_t test_id = 0;
    for (auto L : Lvec)
    {
        if (L < recall_at)
        {
            diskann::cout << "Ignoring search with L:" << L << " since it's smaller than K:" << recall_at << std::endl;
            continue;
        }
        std::string cur_result_path_prefix = result_path_prefix + "_" + std::to_string(L);

        std::string cur_result_path = cur_result_path_prefix + "_idx_uint32.bin";
        diskann::save_bin<uint32_t>(cur_result_path, query_result_ids[test_id].data(), query_num, recall_at);

        cur_result_path = cur_result_path_prefix + "_dists_float.bin";
        diskann::save_bin<float>(cur_result_path, query_result_dists[test_id].data(), query_num, recall_at);

        test_id++;
    }

    diskann::aligned_free(query);
    return best_recall >= fail_if_recall_below ? 0 : -1;
}

int main(int argc, char **argv)
{
    std::string data_type, dist_fn, index_path_prefix, result_path, query_file, gt_file, filter_label, label_type,
<<<<<<< HEAD
        query_filters_file, query_filters_bloom_file;
=======
        query_filters_file, query_filters_rr_file;
>>>>>>> 878bf009
    uint32_t num_threads, K, filter_penalty_threshold, bruteforce_threshold, clustering_threshold, L_for_print;
    std::vector<uint32_t> Lvec;
    bool print_all_recalls, dynamic, tags, show_qps_per_thread;
    float fail_if_recall_below = 0.0f;

    uint32_t maxN;
    float p1, p2;

    po::options_description desc{
        program_options_utils::make_program_description("search_memory_index", "Searches in-memory DiskANN indexes")};
    try
    {
        desc.add_options()("help,h", "Print this information on arguments");

        // Required parameters
        po::options_description required_configs("Required");
        required_configs.add_options()("data_type", po::value<std::string>(&data_type)->required(),
                                       program_options_utils::DATA_TYPE_DESCRIPTION);
        required_configs.add_options()("dist_fn", po::value<std::string>(&dist_fn)->required(),
                                       program_options_utils::DISTANCE_FUNCTION_DESCRIPTION);
        required_configs.add_options()("index_path_prefix", po::value<std::string>(&index_path_prefix)->required(),
                                       program_options_utils::INDEX_PATH_PREFIX_DESCRIPTION);
        required_configs.add_options()("result_path", po::value<std::string>(&result_path)->required(),
                                       program_options_utils::RESULT_PATH_DESCRIPTION);
        required_configs.add_options()("query_file", po::value<std::string>(&query_file)->required(),
                                       program_options_utils::QUERY_FILE_DESCRIPTION);
        required_configs.add_options()("recall_at,K", po::value<uint32_t>(&K)->required(),
                                       program_options_utils::NUMBER_OF_RESULTS_DESCRIPTION);
        required_configs.add_options()("search_list,L",
                                       po::value<std::vector<uint32_t>>(&Lvec)->multitoken()->required(),
                                       program_options_utils::SEARCH_LIST_DESCRIPTION);

        // Optional parameters
        po::options_description optional_configs("Optional");
        optional_configs.add_options()("filter_label",
                                       po::value<std::string>(&filter_label)->default_value(std::string("")),
                                       program_options_utils::FILTER_LABEL_DESCRIPTION);
        optional_configs.add_options()("query_filters_file",
                                       po::value<std::string>(&query_filters_file)->default_value(std::string("")),
                                       program_options_utils::FILTERS_FILE_DESCRIPTION);
<<<<<<< HEAD
        optional_configs.add_options()("query_filters_bloom_file",
                                       po::value<std::string>(&query_filters_bloom_file)->default_value(std::string("")),
=======
        optional_configs.add_options()("query_filters_rr_file",
                                       po::value<std::string>(&query_filters_rr_file)->default_value(std::string("")),
>>>>>>> 878bf009
                                       program_options_utils::FILTERS_FILE_DESCRIPTION);
        optional_configs.add_options()("filter_penalty_threshold",
                                       po::value<uint32_t>(&filter_penalty_threshold)->default_value(0),
                                       "What penalty threshold to tolerate for multiple filter search");
        optional_configs.add_options()("bruteforce_threshold",
                                       po::value<uint32_t>(&bruteforce_threshold)->default_value(0),
                                       "Threshold under which we bruteforce the filtered search");
        optional_configs.add_options()("clustering_threshold",
                                       po::value<uint32_t>(&clustering_threshold)->default_value(0),
                                       "Threshold under which we use clustering for the filtered search");
        optional_configs.add_options()("label_type", po::value<std::string>(&label_type)->default_value("uint"),
                                       program_options_utils::LABEL_TYPE_DESCRIPTION);
        optional_configs.add_options()("gt_file", po::value<std::string>(&gt_file)->default_value(std::string("null")),
                                       program_options_utils::GROUND_TRUTH_FILE_DESCRIPTION);
        optional_configs.add_options()("num_threads,T",
                                       po::value<uint32_t>(&num_threads)->default_value(omp_get_num_procs()),
                                       program_options_utils::NUMBER_THREADS_DESCRIPTION);
        optional_configs.add_options()(
            "L_to_print", po::value<uint32_t>(&L_for_print)->default_value(0),
            "Which of the given L's to provide query statistics for (written to index_path + \"_query_stats.txt\")");
        optional_configs.add_options()(
            "dynamic", po::value<bool>(&dynamic)->default_value(false),
            "Whether the index is dynamic. Dynamic indices must have associated tags.  Default false.");
        optional_configs.add_options()("tags", po::value<bool>(&tags)->default_value(false),
                                       "Whether to search with external identifiers (tags). Default false.");
        optional_configs.add_options()("fail_if_recall_below",
                                       po::value<float>(&fail_if_recall_below)->default_value(0.0f),
                                       program_options_utils::FAIL_IF_RECALL_BELOW);

        optional_configs.add_options()("maxN", po::value<uint32_t>(&maxN)->default_value(10000000), "maxN");
        optional_configs.add_options()("p1", po::value<float>(&p1)->default_value(0.1), "p1");
        optional_configs.add_options()("p2", po::value<float>(&p2)->default_value(0.1), "p2");

        // Output controls
        po::options_description output_controls("Output controls");
        output_controls.add_options()("print_all_recalls", po::bool_switch(&print_all_recalls),
                                      "Print recalls at all positions, from 1 up to specified "
                                      "recall_at value");
        output_controls.add_options()("print_qps_per_thread", po::bool_switch(&show_qps_per_thread),
                                      "Print overall QPS divided by the number of threads in "
                                      "the output table");

        // Merge required and optional parameters
        desc.add(required_configs).add(optional_configs).add(output_controls);

        po::variables_map vm;
        po::store(po::parse_command_line(argc, argv, desc), vm);
        if (vm.count("help"))
        {
            std::cout << desc;
            return 0;
        }
        po::notify(vm);
    }
    catch (const std::exception &ex)
    {
        std::cerr << ex.what() << '\n';
        return -1;
    }

    diskann::Metric metric;
    if ((dist_fn == std::string("mips")) && (data_type == std::string("float")))
    {
        metric = diskann::Metric::INNER_PRODUCT;
    }
    else if (dist_fn == std::string("l2"))
    {
        metric = diskann::Metric::L2;
    }
    else if (dist_fn == std::string("cosine"))
    {
        metric = diskann::Metric::COSINE;
    }
    else if ((dist_fn == std::string("fast_l2")) && (data_type == std::string("float")))
    {
        metric = diskann::Metric::FAST_L2;
    }
    else
    {
        std::cout << "Unsupported distance function. Currently only l2/ cosine are "
                     "supported in general, and mips/fast_l2 only for floating "
                     "point data."
                  << std::endl;
        return -1;
    }

    if (dynamic && not tags)
    {
        std::cerr << "Tags must be enabled while searching dynamically built indices" << std::endl;
        return -1;
    }

    if (fail_if_recall_below < 0.0 || fail_if_recall_below >= 100.0)
    {
        std::cerr << "fail_if_recall_below parameter must be between 0 and 100%" << std::endl;
        return -1;
    }

    if (filter_label != "" && query_filters_file != "")
    {
        std::cerr << "Only one of filter_label and query_filters_file should be provided" << std::endl;
        return -1;
    }

<<<<<<< HEAD
    std::vector<std::vector<std::string>> query_filters, query_filters_bloom;
=======
    std::vector<std::vector<std::string>> query_filters, query_filters_rr;
>>>>>>> 878bf009
    if (filter_label != "")
    {
        std::vector<std::string> single_filter;
        single_filter.push_back(filter_label);
        query_filters.push_back(single_filter);
<<<<<<< HEAD
        std::cout<<"Bloom based search is not supported without a file" << std::endl;
=======
        std::cout<<"Rerank based on real labels is not supported without a file" << std::endl;
>>>>>>> 878bf009
    }
    else if (query_filters_file != "")
    {
        query_filters = read_file_to_vector_of_strings(query_filters_file);
<<<<<<< HEAD
        query_filters_bloom = read_file_to_vector_of_strings(query_filters_bloom_file);
=======
        query_filters_rr = read_file_to_vector_of_strings(query_filters_rr_file);
>>>>>>> 878bf009
    }

    try
    {
        if (!query_filters.empty() && label_type == "ushort")
        {
            if (data_type == std::string("int8"))
            {
                return search_memory_index<int8_t, uint16_t>(
                    metric, index_path_prefix, result_path, query_file, gt_file, num_threads, K, print_all_recalls,
<<<<<<< HEAD
                    Lvec, dynamic, tags, show_qps_per_thread, query_filters, query_filters_bloom, filter_penalty_threshold,
=======
                    Lvec, dynamic, tags, show_qps_per_thread, query_filters, query_filters_rr, filter_penalty_threshold,
>>>>>>> 878bf009
                    bruteforce_threshold, clustering_threshold, L_for_print, fail_if_recall_below);
            }
            else if (data_type == std::string("uint8"))
            {
                return search_memory_index<uint8_t, uint16_t>(
                    metric, index_path_prefix, result_path, query_file, gt_file, num_threads, K, print_all_recalls,
<<<<<<< HEAD
                    Lvec, dynamic, tags, show_qps_per_thread, query_filters, query_filters_bloom,filter_penalty_threshold,
=======
                    Lvec, dynamic, tags, show_qps_per_thread, query_filters, query_filters_rr,filter_penalty_threshold,
>>>>>>> 878bf009
                    bruteforce_threshold, clustering_threshold, L_for_print, fail_if_recall_below);
            }
            else if (data_type == std::string("float"))
            {
                return search_memory_index<float, uint16_t>(
                    metric, index_path_prefix, result_path, query_file, gt_file, num_threads, K, print_all_recalls,
<<<<<<< HEAD
                    Lvec, dynamic, tags, show_qps_per_thread, query_filters, query_filters_bloom,filter_penalty_threshold,
=======
                    Lvec, dynamic, tags, show_qps_per_thread, query_filters, query_filters_rr,filter_penalty_threshold,
>>>>>>> 878bf009
                    bruteforce_threshold, clustering_threshold, L_for_print, fail_if_recall_below);
            }
            else
            {
                std::cout << "Unsupported type. Use float/int8/uint8" << std::endl;
                return -1;
            }
        }
        else
        {
            if (data_type == std::string("int8"))
            {
                return search_memory_index<int8_t>(
                    metric, index_path_prefix, result_path, query_file, gt_file, num_threads, K, print_all_recalls,
<<<<<<< HEAD
                    Lvec, dynamic, tags, show_qps_per_thread, query_filters, query_filters_bloom,filter_penalty_threshold,
=======
                    Lvec, dynamic, tags, show_qps_per_thread, query_filters, query_filters_rr,filter_penalty_threshold,
>>>>>>> 878bf009
                    bruteforce_threshold, clustering_threshold, L_for_print, fail_if_recall_below, maxN, p1, p2);
            }
            else if (data_type == std::string("uint8"))
            {
                return search_memory_index<uint8_t>(
                    metric, index_path_prefix, result_path, query_file, gt_file, num_threads, K, print_all_recalls,
<<<<<<< HEAD
                    Lvec, dynamic, tags, show_qps_per_thread, query_filters, query_filters_bloom,filter_penalty_threshold,
=======
                    Lvec, dynamic, tags, show_qps_per_thread, query_filters, query_filters_rr,filter_penalty_threshold,
>>>>>>> 878bf009
                    bruteforce_threshold, clustering_threshold, L_for_print, fail_if_recall_below);
            }
            else if (data_type == std::string("float"))
            {
                return search_memory_index<float>(
                    metric, index_path_prefix, result_path, query_file, gt_file, num_threads, K, print_all_recalls,
<<<<<<< HEAD
                    Lvec, dynamic, tags, show_qps_per_thread, query_filters,query_filters_bloom, filter_penalty_threshold,
=======
                    Lvec, dynamic, tags, show_qps_per_thread, query_filters,query_filters_rr, filter_penalty_threshold,
>>>>>>> 878bf009
                    bruteforce_threshold, clustering_threshold, L_for_print, fail_if_recall_below);
            }
            else
            {
                std::cout << "Unsupported type. Use float/int8/uint8" << std::endl;
                return -1;
            }
        }
    }
    catch (std::exception &e)
    {
        std::cout << std::string(e.what()) << std::endl;
        diskann::cerr << "Index search failed." << std::endl;
        return -1;
    }
}<|MERGE_RESOLUTION|>--- conflicted
+++ resolved
@@ -32,11 +32,7 @@
                         const std::string &query_file, const std::string &truthset_file, const uint32_t num_threads,
                         const uint32_t recall_at, const bool print_all_recalls, const std::vector<uint32_t> &Lvec,
                         const bool dynamic, const bool tags, const bool show_qps_per_thread,
-<<<<<<< HEAD
                         const std::vector<std::vector<std::string>> &query_filters,  const std::vector<std::vector<std::string>> &query_filters_bloom,
-=======
-                        const std::vector<std::vector<std::string>> &query_filters,  const std::vector<std::vector<std::string>> &query_filters_rr,
->>>>>>> 878bf009
                         const uint32_t filter_penalty_threshold, const uint32_t bruteforce_threshold,
                         const uint32_t clustering_threshold, uint32_t L_for_print, const float fail_if_recall_below,
                         uint32_t maxN = 10000000, float p1 = 0.1, float p2 = 0.1)
@@ -218,19 +214,11 @@
                 old_c = num_clusters;
                 method_used = 0;
                 std::vector<std::string> raw_filter = query_filters.size() == 1 ? query_filters[0] : query_filters[i];
-<<<<<<< HEAD
                 std::vector<std::string> raw_filter_bloom = query_filters_bloom.size() == 1 ? query_filters_bloom[0] : query_filters_bloom[i];
 
                 auto retval = index->search_with_filters(query + i * query_aligned_dim, raw_filter, recall_at, L,
                                                          query_result_ids[test_id].data() + i * recall_at,
                                                          query_result_dists[test_id].data() + i * recall_at, raw_filter_bloom);
-=======
-                std::vector<std::string> raw_filter_rr = query_filters_rr.size() == 1 ? query_filters_rr[0] : query_filters_rr[i];
-
-                auto retval = index->search_with_filters(query + i * query_aligned_dim, raw_filter, recall_at, L,
-                                                         query_result_ids[test_id].data() + i * recall_at,
-                                                         query_result_dists[test_id].data() + i * recall_at, raw_filter_rr);
->>>>>>> 878bf009
                 if (num_clusters > old_c)
                     method_used = 1;
                 else if (num_graphs > old_g)
@@ -454,11 +442,7 @@
 int main(int argc, char **argv)
 {
     std::string data_type, dist_fn, index_path_prefix, result_path, query_file, gt_file, filter_label, label_type,
-<<<<<<< HEAD
         query_filters_file, query_filters_bloom_file;
-=======
-        query_filters_file, query_filters_rr_file;
->>>>>>> 878bf009
     uint32_t num_threads, K, filter_penalty_threshold, bruteforce_threshold, clustering_threshold, L_for_print;
     std::vector<uint32_t> Lvec;
     bool print_all_recalls, dynamic, tags, show_qps_per_thread;
@@ -499,13 +483,8 @@
         optional_configs.add_options()("query_filters_file",
                                        po::value<std::string>(&query_filters_file)->default_value(std::string("")),
                                        program_options_utils::FILTERS_FILE_DESCRIPTION);
-<<<<<<< HEAD
         optional_configs.add_options()("query_filters_bloom_file",
                                        po::value<std::string>(&query_filters_bloom_file)->default_value(std::string("")),
-=======
-        optional_configs.add_options()("query_filters_rr_file",
-                                       po::value<std::string>(&query_filters_rr_file)->default_value(std::string("")),
->>>>>>> 878bf009
                                        program_options_utils::FILTERS_FILE_DESCRIPTION);
         optional_configs.add_options()("filter_penalty_threshold",
                                        po::value<uint32_t>(&filter_penalty_threshold)->default_value(0),
@@ -610,30 +589,18 @@
         return -1;
     }
 
-<<<<<<< HEAD
     std::vector<std::vector<std::string>> query_filters, query_filters_bloom;
-=======
-    std::vector<std::vector<std::string>> query_filters, query_filters_rr;
->>>>>>> 878bf009
     if (filter_label != "")
     {
         std::vector<std::string> single_filter;
         single_filter.push_back(filter_label);
         query_filters.push_back(single_filter);
-<<<<<<< HEAD
         std::cout<<"Bloom based search is not supported without a file" << std::endl;
-=======
-        std::cout<<"Rerank based on real labels is not supported without a file" << std::endl;
->>>>>>> 878bf009
     }
     else if (query_filters_file != "")
     {
         query_filters = read_file_to_vector_of_strings(query_filters_file);
-<<<<<<< HEAD
         query_filters_bloom = read_file_to_vector_of_strings(query_filters_bloom_file);
-=======
-        query_filters_rr = read_file_to_vector_of_strings(query_filters_rr_file);
->>>>>>> 878bf009
     }
 
     try
@@ -644,33 +611,21 @@
             {
                 return search_memory_index<int8_t, uint16_t>(
                     metric, index_path_prefix, result_path, query_file, gt_file, num_threads, K, print_all_recalls,
-<<<<<<< HEAD
                     Lvec, dynamic, tags, show_qps_per_thread, query_filters, query_filters_bloom, filter_penalty_threshold,
-=======
-                    Lvec, dynamic, tags, show_qps_per_thread, query_filters, query_filters_rr, filter_penalty_threshold,
->>>>>>> 878bf009
                     bruteforce_threshold, clustering_threshold, L_for_print, fail_if_recall_below);
             }
             else if (data_type == std::string("uint8"))
             {
                 return search_memory_index<uint8_t, uint16_t>(
                     metric, index_path_prefix, result_path, query_file, gt_file, num_threads, K, print_all_recalls,
-<<<<<<< HEAD
                     Lvec, dynamic, tags, show_qps_per_thread, query_filters, query_filters_bloom,filter_penalty_threshold,
-=======
-                    Lvec, dynamic, tags, show_qps_per_thread, query_filters, query_filters_rr,filter_penalty_threshold,
->>>>>>> 878bf009
                     bruteforce_threshold, clustering_threshold, L_for_print, fail_if_recall_below);
             }
             else if (data_type == std::string("float"))
             {
                 return search_memory_index<float, uint16_t>(
                     metric, index_path_prefix, result_path, query_file, gt_file, num_threads, K, print_all_recalls,
-<<<<<<< HEAD
                     Lvec, dynamic, tags, show_qps_per_thread, query_filters, query_filters_bloom,filter_penalty_threshold,
-=======
-                    Lvec, dynamic, tags, show_qps_per_thread, query_filters, query_filters_rr,filter_penalty_threshold,
->>>>>>> 878bf009
                     bruteforce_threshold, clustering_threshold, L_for_print, fail_if_recall_below);
             }
             else
@@ -685,33 +640,21 @@
             {
                 return search_memory_index<int8_t>(
                     metric, index_path_prefix, result_path, query_file, gt_file, num_threads, K, print_all_recalls,
-<<<<<<< HEAD
                     Lvec, dynamic, tags, show_qps_per_thread, query_filters, query_filters_bloom,filter_penalty_threshold,
-=======
-                    Lvec, dynamic, tags, show_qps_per_thread, query_filters, query_filters_rr,filter_penalty_threshold,
->>>>>>> 878bf009
                     bruteforce_threshold, clustering_threshold, L_for_print, fail_if_recall_below, maxN, p1, p2);
             }
             else if (data_type == std::string("uint8"))
             {
                 return search_memory_index<uint8_t>(
                     metric, index_path_prefix, result_path, query_file, gt_file, num_threads, K, print_all_recalls,
-<<<<<<< HEAD
                     Lvec, dynamic, tags, show_qps_per_thread, query_filters, query_filters_bloom,filter_penalty_threshold,
-=======
-                    Lvec, dynamic, tags, show_qps_per_thread, query_filters, query_filters_rr,filter_penalty_threshold,
->>>>>>> 878bf009
                     bruteforce_threshold, clustering_threshold, L_for_print, fail_if_recall_below);
             }
             else if (data_type == std::string("float"))
             {
                 return search_memory_index<float>(
                     metric, index_path_prefix, result_path, query_file, gt_file, num_threads, K, print_all_recalls,
-<<<<<<< HEAD
                     Lvec, dynamic, tags, show_qps_per_thread, query_filters,query_filters_bloom, filter_penalty_threshold,
-=======
-                    Lvec, dynamic, tags, show_qps_per_thread, query_filters,query_filters_rr, filter_penalty_threshold,
->>>>>>> 878bf009
                     bruteforce_threshold, clustering_threshold, L_for_print, fail_if_recall_below);
             }
             else
