// Copyright (c) Microsoft Corporation. All rights reserved.
// Licensed under the MIT license.

#include <index.h>
#include <numeric>
#include <omp.h>
#include <string.h>
#include <time.h>
#include <timer.h>
#include <boost/program_options.hpp>
#include <future>

#include "utils.h"
#include "filter_utils.h"
#include "program_options_utils.hpp"
#include "index_factory.h"

#ifndef _WINDOWS
#include <sys/mman.h>
#include <sys/stat.h>
#include <unistd.h>
#endif

#include "memory_mapper.h"

namespace po = boost::program_options;

// load_aligned_bin modified to read pieces of the file, but using ifstream
// instead of cached_ifstream.
template <typename T>
inline void load_aligned_bin_part(const std::string &bin_file, T *data, size_t offset_points, size_t points_to_read)
{
    diskann::Timer timer;
    std::ifstream reader;
    reader.exceptions(std::ios::failbit | std::ios::badbit);
    reader.open(bin_file, std::ios::binary | std::ios::ate);
    size_t actual_file_size = reader.tellg();
    reader.seekg(0, std::ios::beg);

    int npts_i32, dim_i32;
    reader.read((char *)&npts_i32, sizeof(int));
    reader.read((char *)&dim_i32, sizeof(int));
    size_t npts = (uint32_t)npts_i32;
    size_t dim = (uint32_t)dim_i32;

    size_t expected_actual_file_size = npts * dim * sizeof(T) + 2 * sizeof(uint32_t);
    if (actual_file_size != expected_actual_file_size)
    {
        std::stringstream stream;
        stream << "Error. File size mismatch. Actual size is " << actual_file_size << " while expected size is  "
               << expected_actual_file_size << " npts = " << npts << " dim = " << dim << " size of <T>= " << sizeof(T)
               << std::endl;
        std::cout << stream.str();
        throw diskann::ANNException(stream.str(), -1, __FUNCSIG__, __FILE__, __LINE__);
    }

    if (offset_points + points_to_read > npts)
    {
        std::stringstream stream;
        stream << "Error. Not enough points in file. Requested " << offset_points << "  offset and " << points_to_read
               << " points, but have only " << npts << " points" << std::endl;
        std::cout << stream.str();
        throw diskann::ANNException(stream.str(), -1, __FUNCSIG__, __FILE__, __LINE__);
    }

    reader.seekg(2 * sizeof(uint32_t) + offset_points * dim * sizeof(T));

    const size_t rounded_dim = ROUND_UP(dim, 8);

    for (size_t i = 0; i < points_to_read; i++)
    {
        reader.read((char *)(data + i * rounded_dim), dim * sizeof(T));
        memset(data + i * rounded_dim + dim, 0, (rounded_dim - dim) * sizeof(T));
    }
    reader.close();

    const double elapsedSeconds = timer.elapsed() / 1000000.0;
    std::cout << "Read " << points_to_read << " points using non-cached reads in " << elapsedSeconds << std::endl;
}

std::string get_save_filename(const std::string &save_path, size_t points_to_skip, size_t points_deleted,
                              size_t last_point_threshold)
{
    std::string final_path = save_path;
    if (points_to_skip > 0)
    {
        final_path += "skip" + std::to_string(points_to_skip) + "-";
    }

    final_path += "del" + std::to_string(points_deleted) + "-";
    final_path += std::to_string(last_point_threshold);
    return final_path;
}

template <typename T, typename TagT, typename LabelT>
void insert_till_next_checkpoint(diskann::AbstractIndex &index, size_t start, size_t end, int32_t thread_count, T *data,
                                 size_t aligned_dim, std::vector<std::vector<LabelT>> &pts_to_labels)
{
    diskann::Timer insert_timer;
#pragma omp parallel for num_threads(thread_count) schedule(dynamic)
    for (int64_t j = start; j < (int64_t)end; j++)
    {
        if (!pts_to_labels.empty())
        {
            index.insert_point(&data[(j - start) * aligned_dim], 1 + static_cast<TagT>(j), pts_to_labels[j - start]);
        }
        else
        {
            index.insert_point(&data[(j - start) * aligned_dim], 1 + static_cast<TagT>(j));
        }
    }
    const double elapsedSeconds = insert_timer.elapsed() / 1000000.0;
    std::cout << "Insertion time " << elapsedSeconds << " seconds (" << (end - start) / elapsedSeconds
              << " points/second overall, " << (end - start) / elapsedSeconds / thread_count << " per thread)\n ";
}

template <typename T, typename TagT>
void delete_from_beginning(diskann::AbstractIndex &index, diskann::IndexWriteParameters &delete_params,
                           size_t points_to_skip, size_t points_to_delete_from_beginning)
{
    try
    {
        std::cout << std::endl
                  << "Lazy deleting points " << points_to_skip << " to "
                  << points_to_skip + points_to_delete_from_beginning << "... ";
        for (size_t i = points_to_skip; i < points_to_skip + points_to_delete_from_beginning; ++i)
            index.lazy_delete(static_cast<TagT>(i + 1)); // Since tags are data location + 1
        std::cout << "done." << std::endl;

        auto report = index.consolidate_deletes(delete_params);
        std::cout << "#active points: " << report._active_points << std::endl
                  << "max points: " << report._max_points << std::endl
                  << "empty slots: " << report._empty_slots << std::endl
                  << "deletes processed: " << report._slots_released << std::endl
                  << "latest delete size: " << report._delete_set_size << std::endl
                  << "rate: (" << points_to_delete_from_beginning / report._time << " points/second overall, "
                  << points_to_delete_from_beginning / report._time / delete_params.num_threads << " per thread)"
                  << std::endl;
    }
    catch (std::system_error &e)
    {
        std::cout << "Exception caught in deletion thread: " << e.what() << std::endl;
    }
}

template <typename T>
void build_incremental_index(const std::string &data_path, diskann::IndexWriteParameters &params, size_t points_to_skip,
                             size_t max_points_to_insert, size_t beginning_index_size, float start_point_norm,
                             uint32_t num_start_pts, size_t points_per_checkpoint, size_t checkpoints_per_snapshot,
                             const std::string &save_path, size_t points_to_delete_from_beginning,
                             size_t start_deletes_after, bool concurrent, const std::string &label_file,
                             const std::string &universal_label)
{
    size_t dim, aligned_dim;
    size_t num_points;
    diskann::get_bin_metadata(data_path, num_points, dim);
    aligned_dim = ROUND_UP(dim, 8);
    bool has_labels = label_file != "";
    using TagT = uint32_t;
    using LabelT = uint32_t;

    size_t current_point_offset = points_to_skip;
    const size_t last_point_threshold = points_to_skip + max_points_to_insert;

    bool enable_tags = true;
<<<<<<< HEAD
=======
    using TagT = uint32_t;
    auto data_type = diskann_type_to_name<T>();
    auto tag_type = diskann_type_to_name<TagT>();
    auto index_search_params = diskann::IndexSearchParams(params.search_list_size, params.num_threads);
>>>>>>> 881d8dbc
    diskann::IndexConfig index_config = diskann::IndexConfigBuilder()
                                            .with_metric(diskann::L2)
                                            .with_dimension(dim)
                                            .with_max_points(max_points_to_insert)
                                            .is_dynamic_index(true)
                                            .with_index_write_params(params)
<<<<<<< HEAD
                                            .with_search_threads(params.num_threads)
                                            .with_initial_search_list_size(params.search_list_size)
                                            .with_num_frozen_pts(params.num_frozen_points)
                                            .with_data_type(diskann_type_to_name<T>())
                                            .with_tag_type(diskann_type_to_name<TagT>())
                                            .with_label_type(diskann_type_to_name<LabelT>())
                                            .with_data_load_store_strategy(diskann::MEMORY)
=======
                                            .with_index_search_params(index_search_params)
                                            .with_data_type(data_type)
                                            .with_tag_type(tag_type)
                                            .with_data_load_store_strategy(diskann::DataStoreStrategy::MEMORY)
                                            .with_graph_load_store_strategy(diskann::GraphStoreStrategy::MEMORY)
>>>>>>> 881d8dbc
                                            .is_enable_tags(enable_tags)
                                            .is_concurrent_consolidate(concurrent)
                                            .build();

    diskann::IndexFactory index_factory = diskann::IndexFactory(index_config);
    auto index = index_factory.create_instance();

    if (points_to_skip > num_points)
    {
        throw diskann::ANNException("Asked to skip more points than in data file", -1, __FUNCSIG__, __FILE__, __LINE__);
    }

    if (max_points_to_insert == 0)
    {
        max_points_to_insert = num_points;
    }

    if (points_to_skip + max_points_to_insert > num_points)
    {
        max_points_to_insert = num_points - points_to_skip;
        std::cerr << "WARNING: Reducing max_points_to_insert to " << max_points_to_insert
                  << " points since the data file has only that many" << std::endl;
    }

    if (beginning_index_size > max_points_to_insert)
    {
        beginning_index_size = max_points_to_insert;
        std::cerr << "WARNING: Reducing beginning index size to " << beginning_index_size
                  << " points since the data file has only that many" << std::endl;
    }
    if (checkpoints_per_snapshot > 0 && beginning_index_size > points_per_checkpoint)
    {
        beginning_index_size = points_per_checkpoint;
        std::cerr << "WARNING: Reducing beginning index size to " << beginning_index_size << std::endl;
    }

    T *data = nullptr;
    diskann::alloc_aligned(
        (void **)&data, std::max(points_per_checkpoint, beginning_index_size) * aligned_dim * sizeof(T), 8 * sizeof(T));

    std::vector<TagT> tags(beginning_index_size);
    std::iota(tags.begin(), tags.end(), 1 + static_cast<TagT>(current_point_offset));

    load_aligned_bin_part(data_path, data, current_point_offset, beginning_index_size);
    std::cout << "load aligned bin succeeded" << std::endl;
    diskann::Timer timer;

    if (beginning_index_size > 0)
    {
        index->build(data, beginning_index_size, params, tags);
    }
    else
    {
        index->set_start_points_at_random(static_cast<T>(start_point_norm));
    }

    const double elapsedSeconds = timer.elapsed() / 1000000.0;
    std::cout << "Initial non-incremental index build time for " << beginning_index_size << " points took "
              << elapsedSeconds << " seconds (" << beginning_index_size / elapsedSeconds << " points/second)\n ";

    current_point_offset = beginning_index_size;

    if (points_to_delete_from_beginning > max_points_to_insert)
    {
        points_to_delete_from_beginning = static_cast<uint32_t>(max_points_to_insert);
        std::cerr << "WARNING: Reducing points to delete from beginning to " << points_to_delete_from_beginning
                  << " points since the data file has only that many" << std::endl;
    }

    std::vector<std::vector<LabelT>> pts_to_labels;
    if (concurrent)
    {
        // handle labels
        const auto save_path_inc = get_save_filename(save_path + ".after-concurrent-delete-", points_to_skip,
                                                     points_to_delete_from_beginning, last_point_threshold);
        std::string labels_file_to_use = save_path_inc + "_label_formatted.txt";
        std::string mem_labels_int_map_file = save_path_inc + "_labels_map.txt";
        if (has_labels)
        {
            convert_labels_string_to_int(label_file, labels_file_to_use, mem_labels_int_map_file, universal_label);
            auto parse_result = diskann::parse_formatted_label_file<LabelT>(labels_file_to_use);
            pts_to_labels = std::get<0>(parse_result);
        }

        int32_t sub_threads = (params.num_threads + 1) / 2;
        bool delete_launched = false;
        std::future<void> delete_task;

        diskann::Timer timer;

        for (size_t start = current_point_offset; start < last_point_threshold;
             start += points_per_checkpoint, current_point_offset += points_per_checkpoint)
        {
            const size_t end = std::min(start + points_per_checkpoint, last_point_threshold);
            std::cout << std::endl << "Inserting from " << start << " to " << end << std::endl;

            auto insert_task = std::async(std::launch::async, [&]() {
                load_aligned_bin_part(data_path, data, start, end - start);
                insert_till_next_checkpoint<T, TagT, LabelT>(*index, start, end, sub_threads, data, aligned_dim,
                                                             pts_to_labels);
            });
            insert_task.wait();

            if (!delete_launched && end >= start_deletes_after &&
                end >= points_to_skip + points_to_delete_from_beginning)
            {
                delete_launched = true;
                diskann::IndexWriteParameters delete_params =
                    diskann::IndexWriteParametersBuilder(params).with_num_threads(sub_threads).build();

                delete_task = std::async(std::launch::async, [&]() {
                    delete_from_beginning<T, TagT>(*index, delete_params, points_to_skip,
                                                   points_to_delete_from_beginning);
                });
            }
        }
        delete_task.wait();

        std::cout << "Time Elapsed " << timer.elapsed() / 1000 << "ms\n";
        index->save(save_path_inc.c_str(), true);
    }
    else
    {
        const auto save_path_inc = get_save_filename(save_path + ".after-delete-", points_to_skip,
                                                     points_to_delete_from_beginning, last_point_threshold);
        std::string labels_file_to_use = save_path_inc + "_label_formatted.txt";
        std::string mem_labels_int_map_file = save_path_inc + "_labels_map.txt";
        if (has_labels)
        {
            convert_labels_string_to_int(label_file, labels_file_to_use, mem_labels_int_map_file, universal_label);
            auto parse_result = diskann::parse_formatted_label_file<LabelT>(labels_file_to_use);
            pts_to_labels = std::get<0>(parse_result);
        }

        size_t last_snapshot_points_threshold = 0;
        size_t num_checkpoints_till_snapshot = checkpoints_per_snapshot;

        for (size_t start = current_point_offset; start < last_point_threshold;
             start += points_per_checkpoint, current_point_offset += points_per_checkpoint)
        {
            const size_t end = std::min(start + points_per_checkpoint, last_point_threshold);
            std::cout << std::endl << "Inserting from " << start << " to " << end << std::endl;

            load_aligned_bin_part(data_path, data, start, end - start);
            insert_till_next_checkpoint<T, TagT, LabelT>(*index, start, end, (int32_t)params.num_threads, data,
                                                         aligned_dim, pts_to_labels);

            if (checkpoints_per_snapshot > 0 && --num_checkpoints_till_snapshot == 0)
            {
                diskann::Timer save_timer;

                const auto save_path_inc =
                    get_save_filename(save_path + ".inc-", points_to_skip, points_to_delete_from_beginning, end);
                index->save(save_path_inc.c_str(), false);
                const double elapsedSeconds = save_timer.elapsed() / 1000000.0;
                const size_t points_saved = end - points_to_skip;

                std::cout << "Saved " << points_saved << " points in " << elapsedSeconds << " seconds ("
                          << points_saved / elapsedSeconds << " points/second)\n";

                num_checkpoints_till_snapshot = checkpoints_per_snapshot;
                last_snapshot_points_threshold = end;
            }

            std::cout << "Number of points in the index post insertion " << end << std::endl;
        }

        if (checkpoints_per_snapshot > 0 && last_snapshot_points_threshold != last_point_threshold)
        {
            const auto save_path_inc = get_save_filename(save_path + ".inc-", points_to_skip,
                                                         points_to_delete_from_beginning, last_point_threshold);
            // index.save(save_path_inc.c_str(), false);
        }

        if (points_to_delete_from_beginning > 0)
        {
            delete_from_beginning<T, TagT>(*index, params, points_to_skip, points_to_delete_from_beginning);
        }

        index->save(save_path_inc.c_str(), true);
    }

    diskann::aligned_free(data);
}

int main(int argc, char **argv)
{
    std::string data_type, dist_fn, data_path, index_path_prefix;
    uint32_t num_threads, R, L, num_start_pts;
    float alpha, start_point_norm;
    size_t points_to_skip, max_points_to_insert, beginning_index_size, points_per_checkpoint, checkpoints_per_snapshot,
        points_to_delete_from_beginning, start_deletes_after;
    bool concurrent;

    // label options
    std::string label_file, label_type, universal_label;
    std::uint32_t Lf, unique_labels_supported;

    po::options_description desc{program_options_utils::make_program_description("test_insert_deletes_consolidate",
                                                                                 "Test insert deletes & consolidate")};
    try
    {
        desc.add_options()("help,h", "Print information on arguments");

        // Required parameters
        po::options_description required_configs("Required");
        required_configs.add_options()("data_type", po::value<std::string>(&data_type)->required(),
                                       program_options_utils::DATA_TYPE_DESCRIPTION);
        required_configs.add_options()("dist_fn", po::value<std::string>(&dist_fn)->required(),
                                       program_options_utils::DISTANCE_FUNCTION_DESCRIPTION);
        required_configs.add_options()("index_path_prefix", po::value<std::string>(&index_path_prefix)->required(),
                                       program_options_utils::INDEX_PATH_PREFIX_DESCRIPTION);
        required_configs.add_options()("data_path", po::value<std::string>(&data_path)->required(),
                                       program_options_utils::INPUT_DATA_PATH);
        required_configs.add_options()("points_to_skip", po::value<uint64_t>(&points_to_skip)->required(),
                                       "Skip these first set of points from file");
        required_configs.add_options()("beginning_index_size", po::value<uint64_t>(&beginning_index_size)->required(),
                                       "Batch build will be called on these set of points");
        required_configs.add_options()("points_per_checkpoint", po::value<uint64_t>(&points_per_checkpoint)->required(),
                                       "Insertions are done in batches of points_per_checkpoint");
        required_configs.add_options()("checkpoints_per_snapshot",
                                       po::value<uint64_t>(&checkpoints_per_snapshot)->required(),
                                       "Save the index to disk every few checkpoints");
        required_configs.add_options()("points_to_delete_from_beginning",
                                       po::value<uint64_t>(&points_to_delete_from_beginning)->required(), "");

        // Optional parameters
        po::options_description optional_configs("Optional");
        optional_configs.add_options()("num_threads,T",
                                       po::value<uint32_t>(&num_threads)->default_value(omp_get_num_procs()),
                                       program_options_utils::NUMBER_THREADS_DESCRIPTION);
        optional_configs.add_options()("max_degree,R", po::value<uint32_t>(&R)->default_value(64),
                                       program_options_utils::MAX_BUILD_DEGREE);
        optional_configs.add_options()("Lbuild,L", po::value<uint32_t>(&L)->default_value(100),
                                       program_options_utils::GRAPH_BUILD_COMPLEXITY);
        optional_configs.add_options()("alpha", po::value<float>(&alpha)->default_value(1.2f),
                                       program_options_utils::GRAPH_BUILD_ALPHA);
        optional_configs.add_options()("max_points_to_insert",
                                       po::value<uint64_t>(&max_points_to_insert)->default_value(0),
                                       "These number of points from the file are inserted after "
                                       "points_to_skip");
        optional_configs.add_options()("do_concurrent", po::value<bool>(&concurrent)->default_value(false), "");
        optional_configs.add_options()("start_deletes_after",
                                       po::value<uint64_t>(&start_deletes_after)->default_value(0), "");
        optional_configs.add_options()("start_point_norm", po::value<float>(&start_point_norm)->default_value(0),
                                       "Set the start point to a random point on a sphere of this radius");

        // optional params for filters
        optional_configs.add_options()("label_file", po::value<std::string>(&label_file)->default_value(""),
                                       "Input label file in txt format for Filtered Index search. "
                                       "The file should contain comma separated filters for each node "
                                       "with each line corresponding to a graph node");
        optional_configs.add_options()("universal_label", po::value<std::string>(&universal_label)->default_value(""),
                                       "Universal label, if using it, only in conjunction with labels_file");
        optional_configs.add_options()("FilteredLbuild,Lf", po::value<uint32_t>(&Lf)->default_value(0),
                                       "Build complexity for filtered points, higher value "
                                       "results in better graphs");
        optional_configs.add_options()("label_type", po::value<std::string>(&label_type)->default_value("uint"),
                                       "Storage type of Labels <uint/ushort>, default value is uint which "
                                       "will consume memory 4 bytes per filter");
        optional_configs.add_options()("unique_labels_supported",
                                       po::value<uint32_t>(&unique_labels_supported)->default_value(0),
                                       "Number of unique labels supported by the dynamic index.");

        optional_configs.add_options()(
            "num_start_points",
            po::value<uint32_t>(&num_start_pts)->default_value(diskann::defaults::NUM_FROZEN_POINTS_DYNAMIC),
            "Set the number of random start (frozen) points to use when "
            "inserting and searching");

        // Merge required and optional parameters
        desc.add(required_configs).add(optional_configs);

        po::variables_map vm;
        po::store(po::parse_command_line(argc, argv, desc), vm);
        if (vm.count("help"))
        {
            std::cout << desc;
            return 0;
        }
        po::notify(vm);
        if (beginning_index_size == 0)
            if (start_point_norm == 0)
            {
                std::cout << "When beginning_index_size is 0, use a start "
                             "point with  "
                             "appropriate norm"
                          << std::endl;
                return -1;
            }
    }
    catch (const std::exception &ex)
    {
        std::cerr << ex.what() << '\n';
        return -1;
    }

    bool has_labels = false;
    if (!label_file.empty() || label_file != "")
    {
        has_labels = true;
    }

    if (num_start_pts < unique_labels_supported)
    {
        num_start_pts = unique_labels_supported;
    }

    try
    {
        diskann::IndexWriteParameters params = diskann::IndexWriteParametersBuilder(L, R)
                                                   .with_max_occlusion_size(500)
                                                   .with_alpha(alpha)
                                                   .with_num_threads(num_threads)
                                                   .with_num_frozen_points(num_start_pts)
                                                   .with_labels(has_labels)
                                                   .with_filter_list_size(Lf)
                                                   .build();

        if (data_type == std::string("int8"))
            build_incremental_index<int8_t>(
                data_path, params, points_to_skip, max_points_to_insert, beginning_index_size, start_point_norm,
                num_start_pts, points_per_checkpoint, checkpoints_per_snapshot, index_path_prefix,
                points_to_delete_from_beginning, start_deletes_after, concurrent, label_file, universal_label);
        else if (data_type == std::string("uint8"))
            build_incremental_index<uint8_t>(
                data_path, params, points_to_skip, max_points_to_insert, beginning_index_size, start_point_norm,
                num_start_pts, points_per_checkpoint, checkpoints_per_snapshot, index_path_prefix,
                points_to_delete_from_beginning, start_deletes_after, concurrent, label_file, universal_label);
        else if (data_type == std::string("float"))
            build_incremental_index<float>(data_path, params, points_to_skip, max_points_to_insert,
                                           beginning_index_size, start_point_norm, num_start_pts, points_per_checkpoint,
                                           checkpoints_per_snapshot, index_path_prefix, points_to_delete_from_beginning,
                                           start_deletes_after, concurrent, label_file, universal_label);
        else
            std::cout << "Unsupported type. Use float/int8/uint8" << std::endl;
    }
    catch (const std::exception &e)
    {
        std::cerr << "Caught exception: " << e.what() << std::endl;
        exit(-1);
    }
    catch (...)
    {
        std::cerr << "Caught unknown exception" << std::endl;
        exit(-1);
    }

    return 0;
}<|MERGE_RESOLUTION|>--- conflicted
+++ resolved
@@ -163,34 +163,21 @@
     const size_t last_point_threshold = points_to_skip + max_points_to_insert;
 
     bool enable_tags = true;
-<<<<<<< HEAD
-=======
     using TagT = uint32_t;
     auto data_type = diskann_type_to_name<T>();
     auto tag_type = diskann_type_to_name<TagT>();
     auto index_search_params = diskann::IndexSearchParams(params.search_list_size, params.num_threads);
->>>>>>> 881d8dbc
     diskann::IndexConfig index_config = diskann::IndexConfigBuilder()
                                             .with_metric(diskann::L2)
                                             .with_dimension(dim)
                                             .with_max_points(max_points_to_insert)
                                             .is_dynamic_index(true)
                                             .with_index_write_params(params)
-<<<<<<< HEAD
-                                            .with_search_threads(params.num_threads)
-                                            .with_initial_search_list_size(params.search_list_size)
-                                            .with_num_frozen_pts(params.num_frozen_points)
-                                            .with_data_type(diskann_type_to_name<T>())
-                                            .with_tag_type(diskann_type_to_name<TagT>())
-                                            .with_label_type(diskann_type_to_name<LabelT>())
-                                            .with_data_load_store_strategy(diskann::MEMORY)
-=======
                                             .with_index_search_params(index_search_params)
                                             .with_data_type(data_type)
                                             .with_tag_type(tag_type)
                                             .with_data_load_store_strategy(diskann::DataStoreStrategy::MEMORY)
                                             .with_graph_load_store_strategy(diskann::GraphStoreStrategy::MEMORY)
->>>>>>> 881d8dbc
                                             .is_enable_tags(enable_tags)
                                             .is_concurrent_consolidate(concurrent)
                                             .build();
