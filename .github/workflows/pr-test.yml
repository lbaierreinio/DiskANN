name: DiskANN Pull Request Build and Test
on: [pull_request]
jobs:
  common:
    strategy:
      fail-fast: true
    name: DiskANN Common Build Checks
    uses: ./.github/workflows/common.yml
  unit-tests:
    name: Unit tests
    uses: ./.github/workflows/unit-tests.yml
  in-mem-pq:
    name: In-Memory with PQ
    uses: ./.github/workflows/in-mem-pq.yml
  in-mem-no-pq:
    name: In-Memory without PQ
    uses: ./.github/workflows/in-mem-no-pq.yml
  disk-pq:
    name: Disk with PQ
    uses: ./.github/workflows/disk-pq.yml
<<<<<<< HEAD
=======
  multi-sector-disk-pq:
    name: Multi-sector Disk with PQ
    uses: ./.github/workflows/multi-sector-disk-pq.yml
>>>>>>> 4e0eb882
  labels:
    name: Labels
    uses: ./.github/workflows/labels.yml
  dynamic:
    name: Dynamic
    uses: ./.github/workflows/dynamic.yml
<<<<<<< HEAD
=======
  dynamic-labels:
    name: Dynamic Labels
    uses: ./.github/workflows/dynamic-labels.yml
>>>>>>> 4e0eb882
  python:
    name: Python
    uses: ./.github/workflows/build-python.yml<|MERGE_RESOLUTION|>--- conflicted
+++ resolved
@@ -18,24 +18,18 @@
   disk-pq:
     name: Disk with PQ
     uses: ./.github/workflows/disk-pq.yml
-<<<<<<< HEAD
-=======
   multi-sector-disk-pq:
     name: Multi-sector Disk with PQ
     uses: ./.github/workflows/multi-sector-disk-pq.yml
->>>>>>> 4e0eb882
   labels:
     name: Labels
     uses: ./.github/workflows/labels.yml
   dynamic:
     name: Dynamic
     uses: ./.github/workflows/dynamic.yml
-<<<<<<< HEAD
-=======
   dynamic-labels:
     name: Dynamic Labels
     uses: ./.github/workflows/dynamic-labels.yml
->>>>>>> 4e0eb882
   python:
     name: Python
     uses: ./.github/workflows/build-python.yml